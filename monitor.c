/*
 * QEMU monitor
 *
 * Copyright (c) 2003-2004 Fabrice Bellard
 *
 * Permission is hereby granted, free of charge, to any person obtaining a copy
 * of this software and associated documentation files (the "Software"), to deal
 * in the Software without restriction, including without limitation the rights
 * to use, copy, modify, merge, publish, distribute, sublicense, and/or sell
 * copies of the Software, and to permit persons to whom the Software is
 * furnished to do so, subject to the following conditions:
 *
 * The above copyright notice and this permission notice shall be included in
 * all copies or substantial portions of the Software.
 *
 * THE SOFTWARE IS PROVIDED "AS IS", WITHOUT WARRANTY OF ANY KIND, EXPRESS OR
 * IMPLIED, INCLUDING BUT NOT LIMITED TO THE WARRANTIES OF MERCHANTABILITY,
 * FITNESS FOR A PARTICULAR PURPOSE AND NONINFRINGEMENT. IN NO EVENT SHALL
 * THE AUTHORS OR COPYRIGHT HOLDERS BE LIABLE FOR ANY CLAIM, DAMAGES OR OTHER
 * LIABILITY, WHETHER IN AN ACTION OF CONTRACT, TORT OR OTHERWISE, ARISING FROM,
 * OUT OF OR IN CONNECTION WITH THE SOFTWARE OR THE USE OR OTHER DEALINGS IN
 * THE SOFTWARE.
 */
#include <dirent.h>
#include "hw/hw.h"
#include "monitor/qdev.h"
#include "hw/usb.h"
#include "hw/pcmcia.h"
#include "hw/i386/pc.h"
#include "hw/pci/pci.h"
#include "sysemu/watchdog.h"
#include "hw/loader.h"
#include "exec/gdbstub.h"
#include "net/net.h"
#include "net/slirp.h"
#include "sysemu/char.h"
#include "ui/qemu-spice.h"
#include "sysemu/sysemu.h"
#include "monitor/monitor.h"
#include "qemu/readline.h"
#include "ui/console.h"
#include "ui/input.h"
#include "sysemu/blockdev.h"
#include "audio/audio.h"
#include "disas/disas.h"
#include "sysemu/balloon.h"
#include "qemu/timer.h"
#include "migration/migration.h"
#include "sysemu/kvm.h"
#include "qemu/acl.h"
#include "sysemu/tpm.h"
#include "qapi/qmp/qint.h"
#include "qapi/qmp/qfloat.h"
#include "qapi/qmp/qlist.h"
#include "qapi/qmp/qbool.h"
#include "qapi/qmp/qstring.h"
#include "qapi/qmp/qjson.h"
#include "qapi/qmp/json-streamer.h"
#include "qapi/qmp/json-parser.h"
#include <qom/object_interfaces.h>
#include "qemu/osdep.h"
#include "cpu.h"
#include "trace.h"
#include "trace/control.h"
#ifdef CONFIG_TRACE_SIMPLE
#include "trace/simple.h"
#endif
#include "exec/memory.h"
#include "exec/cpu_ldst.h"
#include "qmp-commands.h"
#include "hmp.h"
#include "qemu/thread.h"
#include "block/qapi.h"
#include "qapi/qmp-event.h"
#include "qapi-event.h"

/* for pic/irq_info */
#if defined(TARGET_SPARC)
#include "hw/sparc/sun4m.h"
#endif
#include "hw/lm32/lm32_pic.h"

//#define DEBUG
//#define DEBUG_COMPLETION

/*
 * Supported types:
 *
 * 'F'          filename
 * 'B'          block device name
 * 's'          string (accept optional quote)
 * 'S'          it just appends the rest of the string (accept optional quote)
 * 'O'          option string of the form NAME=VALUE,...
 *              parsed according to QemuOptsList given by its name
 *              Example: 'device:O' uses qemu_device_opts.
 *              Restriction: only lists with empty desc are supported
 *              TODO lift the restriction
 * 'i'          32 bit integer
 * 'l'          target long (32 or 64 bit)
 * 'M'          Non-negative target long (32 or 64 bit), in user mode the
 *              value is multiplied by 2^20 (think Mebibyte)
 * 'o'          octets (aka bytes)
 *              user mode accepts an optional E, e, P, p, T, t, G, g, M, m,
 *              K, k suffix, which multiplies the value by 2^60 for suffixes E
 *              and e, 2^50 for suffixes P and p, 2^40 for suffixes T and t,
 *              2^30 for suffixes G and g, 2^20 for M and m, 2^10 for K and k
 * 'T'          double
 *              user mode accepts an optional ms, us, ns suffix,
 *              which divides the value by 1e3, 1e6, 1e9, respectively
 * '/'          optional gdb-like print format (like "/10x")
 *
 * '?'          optional type (for all types, except '/')
 * '.'          other form of optional type (for 'i' and 'l')
 * 'b'          boolean
 *              user mode accepts "on" or "off"
 * '-'          optional parameter (eg. '-f')
 *
 */

typedef struct MonitorCompletionData MonitorCompletionData;
struct MonitorCompletionData {
    Monitor *mon;
    void (*user_print)(Monitor *mon, const QObject *data);
};

typedef struct mon_cmd_t {
    const char *name;
    const char *args_type;
    const char *params;
    const char *help;
    void (*user_print)(Monitor *mon, const QObject *data);
    union {
        void (*cmd)(Monitor *mon, const QDict *qdict);
        int  (*cmd_new)(Monitor *mon, const QDict *params, QObject **ret_data);
        int  (*cmd_async)(Monitor *mon, const QDict *params,
                          MonitorCompletion *cb, void *opaque);
    } mhandler;
    int flags;
    /* @sub_table is a list of 2nd level of commands. If it do not exist,
     * mhandler should be used. If it exist, sub_table[?].mhandler should be
     * used, and mhandler of 1st level plays the role of help function.
     */
    struct mon_cmd_t *sub_table;
    void (*command_completion)(ReadLineState *rs, int nb_args, const char *str);
} mon_cmd_t;

/* file descriptors passed via SCM_RIGHTS */
typedef struct mon_fd_t mon_fd_t;
struct mon_fd_t {
    char *name;
    int fd;
    QLIST_ENTRY(mon_fd_t) next;
};

/* file descriptor associated with a file descriptor set */
typedef struct MonFdsetFd MonFdsetFd;
struct MonFdsetFd {
    int fd;
    bool removed;
    char *opaque;
    QLIST_ENTRY(MonFdsetFd) next;
};

/* file descriptor set containing fds passed via SCM_RIGHTS */
typedef struct MonFdset MonFdset;
struct MonFdset {
    int64_t id;
    QLIST_HEAD(, MonFdsetFd) fds;
    QLIST_HEAD(, MonFdsetFd) dup_fds;
    QLIST_ENTRY(MonFdset) next;
};

typedef struct MonitorControl {
    QObject *id;
    JSONMessageParser parser;
    int command_mode;
} MonitorControl;

/*
 * To prevent flooding clients, events can be throttled. The
 * throttling is calculated globally, rather than per-Monitor
 * instance.
 */
typedef struct MonitorQAPIEventState {
    QAPIEvent event;    /* Event being tracked */
    int64_t rate;       /* Minimum time (in ns) between two events */
    int64_t last;       /* QEMU_CLOCK_REALTIME value at last emission */
    QEMUTimer *timer;   /* Timer for handling delayed events */
    QObject *data;      /* Event pending delayed dispatch */
} MonitorQAPIEventState;

struct Monitor {
    CharDriverState *chr;
    int reset_seen;
    int flags;
    int suspend_cnt;
    bool skip_flush;

    QemuMutex out_lock;
    QString *outbuf;
    guint out_watch;

    /* Read under either BQL or out_lock, written with BQL+out_lock.  */
    int mux_out;

    ReadLineState *rs;
    MonitorControl *mc;
    CPUState *mon_cpu;
    BlockDriverCompletionFunc *password_completion_cb;
    void *password_opaque;
    mon_cmd_t *cmd_table;
    QError *error;
    QLIST_HEAD(,mon_fd_t) fds;
    QLIST_ENTRY(Monitor) entry;
};

/* QMP checker flags */
#define QMP_ACCEPT_UNKNOWNS 1

/* Protects mon_list, monitor_event_state.  */
static QemuMutex monitor_lock;

static QLIST_HEAD(mon_list, Monitor) mon_list;
static QLIST_HEAD(mon_fdsets, MonFdset) mon_fdsets;
static int mon_refcount;

static mon_cmd_t mon_cmds[];
static mon_cmd_t info_cmds[];

static const mon_cmd_t qmp_cmds[];

Monitor *cur_mon;
Monitor *default_mon;

static void monitor_command_cb(void *opaque, const char *cmdline,
                               void *readline_opaque);

static inline int qmp_cmd_mode(const Monitor *mon)
{
    return (mon->mc ? mon->mc->command_mode : 0);
}

/* Return true if in control mode, false otherwise */
static inline int monitor_ctrl_mode(const Monitor *mon)
{
    return (mon->flags & MONITOR_USE_CONTROL);
}

/* Return non-zero iff we have a current monitor, and it is in QMP mode.  */
int monitor_cur_is_qmp(void)
{
    return cur_mon && monitor_ctrl_mode(cur_mon);
}

void monitor_read_command(Monitor *mon, int show_prompt)
{
    if (!mon->rs)
        return;

    readline_start(mon->rs, "(qemu) ", 0, monitor_command_cb, NULL);
    if (show_prompt)
        readline_show_prompt(mon->rs);
}

int monitor_read_password(Monitor *mon, ReadLineFunc *readline_func,
                          void *opaque)
{
    if (monitor_ctrl_mode(mon)) {
        qerror_report(QERR_MISSING_PARAMETER, "password");
        return -EINVAL;
    } else if (mon->rs) {
        readline_start(mon->rs, "Password: ", 1, readline_func, opaque);
        /* prompt is printed on return from the command handler */
        return 0;
    } else {
        monitor_printf(mon, "terminal does not support password prompting\n");
        return -ENOTTY;
    }
}

static void monitor_flush_locked(Monitor *mon);

static gboolean monitor_unblocked(GIOChannel *chan, GIOCondition cond,
                                  void *opaque)
{
    Monitor *mon = opaque;

    qemu_mutex_lock(&mon->out_lock);
    mon->out_watch = 0;
    monitor_flush_locked(mon);
    qemu_mutex_unlock(&mon->out_lock);
    return FALSE;
}

/* Called with mon->out_lock held.  */
static void monitor_flush_locked(Monitor *mon)
{
    int rc;
    size_t len;
    const char *buf;

    if (mon->skip_flush) {
        return;
    }

    buf = qstring_get_str(mon->outbuf);
    len = qstring_get_length(mon->outbuf);

    if (len && !mon->mux_out) {
        rc = qemu_chr_fe_write(mon->chr, (const uint8_t *) buf, len);
        if ((rc < 0 && errno != EAGAIN) || (rc == len)) {
            /* all flushed or error */
            QDECREF(mon->outbuf);
            mon->outbuf = qstring_new();
            return;
        }
        if (rc > 0) {
            /* partinal write */
            QString *tmp = qstring_from_str(buf + rc);
            QDECREF(mon->outbuf);
            mon->outbuf = tmp;
        }
        if (mon->out_watch == 0) {
            mon->out_watch = qemu_chr_fe_add_watch(mon->chr, G_IO_OUT,
                                                   monitor_unblocked, mon);
        }
    }
}

void monitor_flush(Monitor *mon)
{
    qemu_mutex_lock(&mon->out_lock);
    monitor_flush_locked(mon);
    qemu_mutex_unlock(&mon->out_lock);
}

/* flush at every end of line */
static void monitor_puts(Monitor *mon, const char *str)
{
    char c;

    qemu_mutex_lock(&mon->out_lock);
    for(;;) {
        c = *str++;
        if (c == '\0')
            break;
        if (c == '\n') {
            qstring_append_chr(mon->outbuf, '\r');
        }
        qstring_append_chr(mon->outbuf, c);
        if (c == '\n') {
            monitor_flush_locked(mon);
        }
    }
    qemu_mutex_unlock(&mon->out_lock);
}

void monitor_vprintf(Monitor *mon, const char *fmt, va_list ap)
{
    char *buf;

    if (!mon)
        return;

    if (monitor_ctrl_mode(mon)) {
        return;
    }

    buf = g_strdup_vprintf(fmt, ap);
    monitor_puts(mon, buf);
    g_free(buf);
}

void monitor_printf(Monitor *mon, const char *fmt, ...)
{
    va_list ap;
    va_start(ap, fmt);
    monitor_vprintf(mon, fmt, ap);
    va_end(ap);
}

static int GCC_FMT_ATTR(2, 3) monitor_fprintf(FILE *stream,
                                              const char *fmt, ...)
{
    va_list ap;
    va_start(ap, fmt);
    monitor_vprintf((Monitor *)stream, fmt, ap);
    va_end(ap);
    return 0;
}

static void monitor_user_noop(Monitor *mon, const QObject *data) { }

static inline int handler_is_qobject(const mon_cmd_t *cmd)
{
    return cmd->user_print != NULL;
}

static inline bool handler_is_async(const mon_cmd_t *cmd)
{
    return cmd->flags & MONITOR_CMD_ASYNC;
}

static inline int monitor_has_error(const Monitor *mon)
{
    return mon->error != NULL;
}

static void monitor_json_emitter(Monitor *mon, const QObject *data)
{
    QString *json;

    json = mon->flags & MONITOR_USE_PRETTY ? qobject_to_json_pretty(data) :
                                             qobject_to_json(data);
    assert(json != NULL);

    qstring_append_chr(json, '\n');
    monitor_puts(mon, qstring_get_str(json));

    QDECREF(json);
}

static QDict *build_qmp_error_dict(const QError *err)
{
    QObject *obj;

    obj = qobject_from_jsonf("{ 'error': { 'class': %s, 'desc': %p } }",
                             ErrorClass_lookup[err->err_class],
                             qerror_human(err));

    return qobject_to_qdict(obj);
}

static void monitor_protocol_emitter(Monitor *mon, QObject *data)
{
    QDict *qmp;

    trace_monitor_protocol_emitter(mon);

    if (!monitor_has_error(mon)) {
        /* success response */
        qmp = qdict_new();
        if (data) {
            qobject_incref(data);
            qdict_put_obj(qmp, "return", data);
        } else {
            /* return an empty QDict by default */
            qdict_put(qmp, "return", qdict_new());
        }
    } else {
        /* error response */
        qmp = build_qmp_error_dict(mon->error);
        QDECREF(mon->error);
        mon->error = NULL;
    }

    if (mon->mc->id) {
        qdict_put_obj(qmp, "id", mon->mc->id);
        mon->mc->id = NULL;
    }

    monitor_json_emitter(mon, QOBJECT(qmp));
    QDECREF(qmp);
}


<<<<<<< HEAD
    err = qemu_gettimeofday(&tv);
    if (err < 0)
        return;

    obj = qobject_from_jsonf("{ 'seconds': %" PRId64 ", "
                                "'microseconds': %" PRId64 " }",
                                (int64_t) tv.tv_sec, (int64_t) tv.tv_usec);
    qdict_put_obj(qdict, "timestamp", obj);
}


static const char *monitor_event_names[] = {
    [QEVENT_SHUTDOWN] = "SHUTDOWN",
    [QEVENT_RESET] = "RESET",
    [QEVENT_POWERDOWN] = "POWERDOWN",
    [QEVENT_STOP] = "STOP",
    [QEVENT_RESUME] = "RESUME",
    [QEVENT_VNC_CONNECTED] = "VNC_CONNECTED",
    [QEVENT_VNC_INITIALIZED] = "VNC_INITIALIZED",
    [QEVENT_VNC_DISCONNECTED] = "VNC_DISCONNECTED",
    [QEVENT_BLOCK_IO_ERROR] = "BLOCK_IO_ERROR",
    [QEVENT_RTC_CHANGE] = "RTC_CHANGE",
    [QEVENT_WATCHDOG] = "WATCHDOG",
    [QEVENT_SPICE_CONNECTED] = "SPICE_CONNECTED",
    [QEVENT_SPICE_INITIALIZED] = "SPICE_INITIALIZED",
    [QEVENT_SPICE_DISCONNECTED] = "SPICE_DISCONNECTED",
    [QEVENT_BLOCK_JOB_COMPLETED] = "BLOCK_JOB_COMPLETED",
    [QEVENT_BLOCK_JOB_CANCELLED] = "BLOCK_JOB_CANCELLED",
    [QEVENT_BLOCK_JOB_ERROR] = "BLOCK_JOB_ERROR",
    [QEVENT_BLOCK_JOB_READY] = "BLOCK_JOB_READY",
    [QEVENT_DEVICE_DELETED] = "DEVICE_DELETED",
    [QEVENT_DEVICE_TRAY_MOVED] = "DEVICE_TRAY_MOVED",
    [QEVENT_NIC_RX_FILTER_CHANGED] = "NIC_RX_FILTER_CHANGED",
    [QEVENT_SUSPEND] = "SUSPEND",
    [QEVENT_SUSPEND_DISK] = "SUSPEND_DISK",
    [QEVENT_WAKEUP] = "WAKEUP",
    [QEVENT_BALLOON_CHANGE] = "BALLOON_CHANGE",
    [QEVENT_SPICE_MIGRATE_COMPLETED] = "SPICE_MIGRATE_COMPLETED",
    [QEVENT_GUEST_PANICKED] = "GUEST_PANICKED",
    [QEVENT_BLOCK_IMAGE_CORRUPTED] = "BLOCK_IMAGE_CORRUPTED",
    [QEVENT_QUORUM_FAILURE] = "QUORUM_FAILURE",
    [QEVENT_QUORUM_REPORT_BAD] = "QUORUM_REPORT_BAD",
    [QEVENT_ACPI_OST] = "ACPI_DEVICE_OST",
};
QEMU_BUILD_BUG_ON(ARRAY_SIZE(monitor_event_names) != QEVENT_MAX)

static MonitorEventState monitor_event_state[QEVENT_MAX];
=======
static MonitorQAPIEventState monitor_qapi_event_state[QAPI_EVENT_MAX];
>>>>>>> b98ff90e

/*
 * Emits the event to every monitor instance, @event is only used for trace
 * Called with monitor_lock held.
 */
static void monitor_qapi_event_emit(QAPIEvent event, QObject *data)
{
    Monitor *mon;

    trace_monitor_protocol_event_emit(event, data);
    QLIST_FOREACH(mon, &mon_list, entry) {
        if (monitor_ctrl_mode(mon) && qmp_cmd_mode(mon)) {
            monitor_json_emitter(mon, data);
        }
    }
}

/*
 * Queue a new event for emission to Monitor instances,
 * applying any rate limiting if required.
 */
static void
monitor_qapi_event_queue(QAPIEvent event, QDict *data, Error **errp)
{
    MonitorQAPIEventState *evstate;
    assert(event < QAPI_EVENT_MAX);
    int64_t now = qemu_clock_get_ns(QEMU_CLOCK_REALTIME);

    evstate = &(monitor_qapi_event_state[event]);
    trace_monitor_protocol_event_queue(event,
                                       data,
                                       evstate->rate,
                                       evstate->last,
                                       now);

    /* Rate limit of 0 indicates no throttling */
    qemu_mutex_lock(&monitor_lock);
    if (!evstate->rate) {
        monitor_qapi_event_emit(event, QOBJECT(data));
        evstate->last = now;
    } else {
        int64_t delta = now - evstate->last;
        if (evstate->data ||
            delta < evstate->rate) {
            /* If there's an existing event pending, replace
             * it with the new event, otherwise schedule a
             * timer for delayed emission
             */
            if (evstate->data) {
                qobject_decref(evstate->data);
            } else {
                int64_t then = evstate->last + evstate->rate;
                timer_mod_ns(evstate->timer, then);
            }
            evstate->data = QOBJECT(data);
            qobject_incref(evstate->data);
        } else {
            monitor_qapi_event_emit(event, QOBJECT(data));
            evstate->last = now;
        }
    }
    qemu_mutex_unlock(&monitor_lock);
}

/*
 * The callback invoked by QemuTimer when a delayed
 * event is ready to be emitted
 */
static void monitor_qapi_event_handler(void *opaque)
{
    MonitorQAPIEventState *evstate = opaque;
    int64_t now = qemu_clock_get_ns(QEMU_CLOCK_REALTIME);

    trace_monitor_protocol_event_handler(evstate->event,
                                         evstate->data,
                                         evstate->last,
                                         now);
    qemu_mutex_lock(&monitor_lock);
    if (evstate->data) {
        monitor_qapi_event_emit(evstate->event, evstate->data);
        qobject_decref(evstate->data);
        evstate->data = NULL;
    }
    evstate->last = now;
    qemu_mutex_unlock(&monitor_lock);
}

/*
 * @event: the event ID to be limited
 * @rate: the rate limit in milliseconds
 *
 * Sets a rate limit on a particular event, so no
 * more than 1 event will be emitted within @rate
 * milliseconds
 */
static void
monitor_qapi_event_throttle(QAPIEvent event, int64_t rate)
{
    MonitorQAPIEventState *evstate;
    assert(event < QAPI_EVENT_MAX);

    evstate = &(monitor_qapi_event_state[event]);

    trace_monitor_protocol_event_throttle(event, rate);
    evstate->event = event;
    evstate->rate = rate * SCALE_MS;
    evstate->last = 0;
    evstate->data = NULL;
    evstate->timer = timer_new(QEMU_CLOCK_REALTIME,
                               SCALE_MS,
                               monitor_qapi_event_handler,
                               evstate);
}

static void monitor_qapi_event_init(void)
{
    /* Limit guest-triggerable events to 1 per second */
    monitor_qapi_event_throttle(QAPI_EVENT_RTC_CHANGE, 1000);
    monitor_qapi_event_throttle(QAPI_EVENT_WATCHDOG, 1000);
    monitor_qapi_event_throttle(QAPI_EVENT_BALLOON_CHANGE, 1000);
    /* limit the rate of quorum events to avoid hammering the management */
    monitor_qapi_event_throttle(QAPI_EVENT_QUORUM_REPORT_BAD, 1000);
    monitor_qapi_event_throttle(QAPI_EVENT_QUORUM_FAILURE, 1000);

    qmp_event_set_func_emit(monitor_qapi_event_queue);
}

static int do_qmp_capabilities(Monitor *mon, const QDict *params,
                               QObject **ret_data)
{
    /* Will setup QMP capabilities in the future */
    if (monitor_ctrl_mode(mon)) {
        mon->mc->command_mode = 1;
    }

    return 0;
}

static void handle_user_command(Monitor *mon, const char *cmdline);

static void monitor_data_init(Monitor *mon)
{
    memset(mon, 0, sizeof(Monitor));
    qemu_mutex_init(&mon->out_lock);
    mon->outbuf = qstring_new();
    /* Use *mon_cmds by default. */
    mon->cmd_table = mon_cmds;
}

static void monitor_data_destroy(Monitor *mon)
{
    QDECREF(mon->outbuf);
    qemu_mutex_destroy(&mon->out_lock);
}

char *qmp_human_monitor_command(const char *command_line, bool has_cpu_index,
                                int64_t cpu_index, Error **errp)
{
    char *output = NULL;
    Monitor *old_mon, hmp;

    monitor_data_init(&hmp);
    hmp.skip_flush = true;

    old_mon = cur_mon;
    cur_mon = &hmp;

    if (has_cpu_index) {
        int ret = monitor_set_cpu(cpu_index);
        if (ret < 0) {
            cur_mon = old_mon;
            error_set(errp, QERR_INVALID_PARAMETER_VALUE, "cpu-index",
                      "a CPU number");
            goto out;
        }
    }

    handle_user_command(&hmp, command_line);
    cur_mon = old_mon;

    qemu_mutex_lock(&hmp.out_lock);
    if (qstring_get_length(hmp.outbuf) > 0) {
        output = g_strdup(qstring_get_str(hmp.outbuf));
    } else {
        output = g_strdup("");
    }
    qemu_mutex_unlock(&hmp.out_lock);

out:
    monitor_data_destroy(&hmp);
    return output;
}

static int compare_cmd(const char *name, const char *list)
{
    const char *p, *pstart;
    int len;
    len = strlen(name);
    p = list;
    for(;;) {
        pstart = p;
        p = strchr(p, '|');
        if (!p)
            p = pstart + strlen(pstart);
        if ((p - pstart) == len && !memcmp(pstart, name, len))
            return 1;
        if (*p == '\0')
            break;
        p++;
    }
    return 0;
}

static int get_str(char *buf, int buf_size, const char **pp)
{
    const char *p;
    char *q;
    int c;

    q = buf;
    p = *pp;
    while (qemu_isspace(*p)) {
        p++;
    }
    if (*p == '\0') {
    fail:
        *q = '\0';
        *pp = p;
        return -1;
    }
    if (*p == '\"') {
        p++;
        while (*p != '\0' && *p != '\"') {
            if (*p == '\\') {
                p++;
                c = *p++;
                switch (c) {
                case 'n':
                    c = '\n';
                    break;
                case 'r':
                    c = '\r';
                    break;
                case '\\':
                case '\'':
                case '\"':
                    break;
                default:
                    qemu_printf("unsupported escape code: '\\%c'\n", c);
                    goto fail;
                }
                if ((q - buf) < buf_size - 1) {
                    *q++ = c;
                }
            } else {
                if ((q - buf) < buf_size - 1) {
                    *q++ = *p;
                }
                p++;
            }
        }
        if (*p != '\"') {
            qemu_printf("unterminated string\n");
            goto fail;
        }
        p++;
    } else {
        while (*p != '\0' && !qemu_isspace(*p)) {
            if ((q - buf) < buf_size - 1) {
                *q++ = *p;
            }
            p++;
        }
    }
    *q = '\0';
    *pp = p;
    return 0;
}

#define MAX_ARGS 16

static void free_cmdline_args(char **args, int nb_args)
{
    int i;

    assert(nb_args <= MAX_ARGS);

    for (i = 0; i < nb_args; i++) {
        g_free(args[i]);
    }

}

/*
 * Parse the command line to get valid args.
 * @cmdline: command line to be parsed.
 * @pnb_args: location to store the number of args, must NOT be NULL.
 * @args: location to store the args, which should be freed by caller, must
 *        NOT be NULL.
 *
 * Returns 0 on success, negative on failure.
 *
 * NOTE: this parser is an approximate form of the real command parser. Number
 *       of args have a limit of MAX_ARGS. If cmdline contains more, it will
 *       return with failure.
 */
static int parse_cmdline(const char *cmdline,
                         int *pnb_args, char **args)
{
    const char *p;
    int nb_args, ret;
    char buf[1024];

    p = cmdline;
    nb_args = 0;
    for (;;) {
        while (qemu_isspace(*p)) {
            p++;
        }
        if (*p == '\0') {
            break;
        }
        if (nb_args >= MAX_ARGS) {
            goto fail;
        }
        ret = get_str(buf, sizeof(buf), &p);
        if (ret < 0) {
            goto fail;
        }
        args[nb_args] = g_strdup(buf);
        nb_args++;
    }
    *pnb_args = nb_args;
    return 0;

 fail:
    free_cmdline_args(args, nb_args);
    return -1;
}

static void help_cmd_dump_one(Monitor *mon,
                              const mon_cmd_t *cmd,
                              char **prefix_args,
                              int prefix_args_nb)
{
    int i;

    for (i = 0; i < prefix_args_nb; i++) {
        monitor_printf(mon, "%s ", prefix_args[i]);
    }
    monitor_printf(mon, "%s %s -- %s\n", cmd->name, cmd->params, cmd->help);
}

/* @args[@arg_index] is the valid command need to find in @cmds */
static void help_cmd_dump(Monitor *mon, const mon_cmd_t *cmds,
                          char **args, int nb_args, int arg_index)
{
    const mon_cmd_t *cmd;

    /* No valid arg need to compare with, dump all in *cmds */
    if (arg_index >= nb_args) {
        for (cmd = cmds; cmd->name != NULL; cmd++) {
            help_cmd_dump_one(mon, cmd, args, arg_index);
        }
        return;
    }

    /* Find one entry to dump */
    for (cmd = cmds; cmd->name != NULL; cmd++) {
        if (compare_cmd(args[arg_index], cmd->name)) {
            if (cmd->sub_table) {
                /* continue with next arg */
                help_cmd_dump(mon, cmd->sub_table,
                              args, nb_args, arg_index + 1);
            } else {
                help_cmd_dump_one(mon, cmd, args, arg_index);
            }
            break;
        }
    }
}

static void help_cmd(Monitor *mon, const char *name)
{
    char *args[MAX_ARGS];
    int nb_args = 0;

    /* 1. parse user input */
    if (name) {
        /* special case for log, directly dump and return */
        if (!strcmp(name, "log")) {
            const QEMULogItem *item;
            monitor_printf(mon, "Log items (comma separated):\n");
            monitor_printf(mon, "%-10s %s\n", "none", "remove all logs");
            for (item = qemu_log_items; item->mask != 0; item++) {
                monitor_printf(mon, "%-10s %s\n", item->name, item->help);
            }
            return;
        }

        if (parse_cmdline(name, &nb_args, args) < 0) {
            return;
        }
    }

    /* 2. dump the contents according to parsed args */
    help_cmd_dump(mon, mon->cmd_table, args, nb_args, 0);

    free_cmdline_args(args, nb_args);
}

static void do_help_cmd(Monitor *mon, const QDict *qdict)
{
    help_cmd(mon, qdict_get_try_str(qdict, "name"));
}

static void do_trace_event_set_state(Monitor *mon, const QDict *qdict)
{
    const char *tp_name = qdict_get_str(qdict, "name");
    bool new_state = qdict_get_bool(qdict, "option");

    bool found = false;
    TraceEvent *ev = NULL;
    while ((ev = trace_event_pattern(tp_name, ev)) != NULL) {
        found = true;
        if (!trace_event_get_state_static(ev)) {
            monitor_printf(mon, "event \"%s\" is not traceable\n", tp_name);
        } else {
            trace_event_set_state_dynamic(ev, new_state);
        }
    }
    if (!trace_event_is_pattern(tp_name) && !found) {
        monitor_printf(mon, "unknown event name \"%s\"\n", tp_name);
    }
}

#ifdef CONFIG_TRACE_SIMPLE
static void do_trace_file(Monitor *mon, const QDict *qdict)
{
    const char *op = qdict_get_try_str(qdict, "op");
    const char *arg = qdict_get_try_str(qdict, "arg");

    if (!op) {
        st_print_trace_file_status((FILE *)mon, &monitor_fprintf);
    } else if (!strcmp(op, "on")) {
        st_set_trace_file_enabled(true);
    } else if (!strcmp(op, "off")) {
        st_set_trace_file_enabled(false);
    } else if (!strcmp(op, "flush")) {
        st_flush_trace_buffer();
    } else if (!strcmp(op, "set")) {
        if (arg) {
            st_set_trace_file(arg);
        }
    } else {
        monitor_printf(mon, "unexpected argument \"%s\"\n", op);
        help_cmd(mon, "trace-file");
    }
}
#endif

static void user_monitor_complete(void *opaque, QObject *ret_data)
{
    MonitorCompletionData *data = (MonitorCompletionData *)opaque; 

    if (ret_data) {
        data->user_print(data->mon, ret_data);
    }
    monitor_resume(data->mon);
    g_free(data);
}

static void qmp_monitor_complete(void *opaque, QObject *ret_data)
{
    monitor_protocol_emitter(opaque, ret_data);
}

static int qmp_async_cmd_handler(Monitor *mon, const mon_cmd_t *cmd,
                                 const QDict *params)
{
    return cmd->mhandler.cmd_async(mon, params, qmp_monitor_complete, mon);
}

static void user_async_cmd_handler(Monitor *mon, const mon_cmd_t *cmd,
                                   const QDict *params)
{
    int ret;

    MonitorCompletionData *cb_data = g_malloc(sizeof(*cb_data));
    cb_data->mon = mon;
    cb_data->user_print = cmd->user_print;
    monitor_suspend(mon);
    ret = cmd->mhandler.cmd_async(mon, params,
                                  user_monitor_complete, cb_data);
    if (ret < 0) {
        monitor_resume(mon);
        g_free(cb_data);
    }
}

static void do_info_help(Monitor *mon, const QDict *qdict)
{
    help_cmd(mon, "info");
}

CommandInfoList *qmp_query_commands(Error **errp)
{
    CommandInfoList *info, *cmd_list = NULL;
    const mon_cmd_t *cmd;

    for (cmd = qmp_cmds; cmd->name != NULL; cmd++) {
        info = g_malloc0(sizeof(*info));
        info->value = g_malloc0(sizeof(*info->value));
        info->value->name = g_strdup(cmd->name);

        info->next = cmd_list;
        cmd_list = info;
    }

    return cmd_list;
}

EventInfoList *qmp_query_events(Error **errp)
{
    EventInfoList *info, *ev_list = NULL;
    QAPIEvent e;

    for (e = 0 ; e < QAPI_EVENT_MAX ; e++) {
        const char *event_name = QAPIEvent_lookup[e];
        assert(event_name != NULL);
        info = g_malloc0(sizeof(*info));
        info->value = g_malloc0(sizeof(*info->value));
        info->value->name = g_strdup(event_name);

        info->next = ev_list;
        ev_list = info;
    }

    return ev_list;
}

/* set the current CPU defined by the user */
int monitor_set_cpu(int cpu_index)
{
    CPUState *cpu;

    cpu = qemu_get_cpu(cpu_index);
    if (cpu == NULL) {
        return -1;
    }
    cur_mon->mon_cpu = cpu;
    return 0;
}

static CPUArchState *mon_get_cpu(void)
{
    if (!cur_mon->mon_cpu) {
        monitor_set_cpu(0);
    }
    cpu_synchronize_state(cur_mon->mon_cpu);
    return cur_mon->mon_cpu->env_ptr;
}

int monitor_get_cpu_index(void)
{
    CPUState *cpu = ENV_GET_CPU(mon_get_cpu());
    return cpu->cpu_index;
}

static void do_info_registers(Monitor *mon, const QDict *qdict)
{
    CPUState *cpu;
    CPUArchState *env;
    env = mon_get_cpu();
    cpu = ENV_GET_CPU(env);
    cpu_dump_state(cpu, (FILE *)mon, monitor_fprintf, CPU_DUMP_FPU);
}

static void do_info_jit(Monitor *mon, const QDict *qdict)
{
    dump_exec_info((FILE *)mon, monitor_fprintf);
}

static void do_info_history(Monitor *mon, const QDict *qdict)
{
    int i;
    const char *str;

    if (!mon->rs)
        return;
    i = 0;
    for(;;) {
        str = readline_get_history(mon->rs, i);
        if (!str)
            break;
        monitor_printf(mon, "%d: '%s'\n", i, str);
        i++;
    }
}

static void do_info_cpu_stats(Monitor *mon, const QDict *qdict)
{
    CPUState *cpu;
    CPUArchState *env;

    env = mon_get_cpu();
    cpu = ENV_GET_CPU(env);
    cpu_dump_statistics(cpu, (FILE *)mon, &monitor_fprintf, 0);
}

static void do_trace_print_events(Monitor *mon, const QDict *qdict)
{
    trace_print_events((FILE *)mon, &monitor_fprintf);
}

static int client_migrate_info(Monitor *mon, const QDict *qdict,
                               MonitorCompletion cb, void *opaque)
{
    const char *protocol = qdict_get_str(qdict, "protocol");
    const char *hostname = qdict_get_str(qdict, "hostname");
    const char *subject  = qdict_get_try_str(qdict, "cert-subject");
    int port             = qdict_get_try_int(qdict, "port", -1);
    int tls_port         = qdict_get_try_int(qdict, "tls-port", -1);
    int ret;

    if (strcmp(protocol, "spice") == 0) {
        if (!using_spice) {
            qerror_report(QERR_DEVICE_NOT_ACTIVE, "spice");
            return -1;
        }

        if (port == -1 && tls_port == -1) {
            qerror_report(QERR_MISSING_PARAMETER, "port/tls-port");
            return -1;
        }

        ret = qemu_spice_migrate_info(hostname, port, tls_port, subject,
                                      cb, opaque);
        if (ret != 0) {
            qerror_report(QERR_UNDEFINED_ERROR);
            return -1;
        }
        return 0;
    }

    qerror_report(QERR_INVALID_PARAMETER, "protocol");
    return -1;
}

static void do_logfile(Monitor *mon, const QDict *qdict)
{
    qemu_set_log_filename(qdict_get_str(qdict, "filename"));
}

static void do_log(Monitor *mon, const QDict *qdict)
{
    int mask;
    const char *items = qdict_get_str(qdict, "items");

    if (!strcmp(items, "none")) {
        mask = 0;
    } else {
        mask = qemu_str_to_log_mask(items);
        if (!mask) {
            help_cmd(mon, "log");
            return;
        }
    }
    qemu_set_log(mask);
}

static void do_singlestep(Monitor *mon, const QDict *qdict)
{
    const char *option = qdict_get_try_str(qdict, "option");
    if (!option || !strcmp(option, "on")) {
        singlestep = 1;
    } else if (!strcmp(option, "off")) {
        singlestep = 0;
    } else {
        monitor_printf(mon, "unexpected option %s\n", option);
    }
}

static void do_gdbserver(Monitor *mon, const QDict *qdict)
{
    const char *device = qdict_get_try_str(qdict, "device");
    if (!device)
        device = "tcp::" DEFAULT_GDBSTUB_PORT;
    if (gdbserver_start(device) < 0) {
        monitor_printf(mon, "Could not open gdbserver on device '%s'\n",
                       device);
    } else if (strcmp(device, "none") == 0) {
        monitor_printf(mon, "Disabled gdbserver\n");
    } else {
        monitor_printf(mon, "Waiting for gdb connection on device '%s'\n",
                       device);
    }
}

static void do_watchdog_action(Monitor *mon, const QDict *qdict)
{
    const char *action = qdict_get_str(qdict, "action");
    if (select_watchdog_action(action) == -1) {
        monitor_printf(mon, "Unknown watchdog action '%s'\n", action);
    }
}

static void monitor_printc(Monitor *mon, int c)
{
    monitor_printf(mon, "'");
    switch(c) {
    case '\'':
        monitor_printf(mon, "\\'");
        break;
    case '\\':
        monitor_printf(mon, "\\\\");
        break;
    case '\n':
        monitor_printf(mon, "\\n");
        break;
    case '\r':
        monitor_printf(mon, "\\r");
        break;
    default:
        if (c >= 32 && c <= 126) {
            monitor_printf(mon, "%c", c);
        } else {
            monitor_printf(mon, "\\x%02x", c);
        }
        break;
    }
    monitor_printf(mon, "'");
}

static void memory_dump(Monitor *mon, int count, int format, int wsize,
                        hwaddr addr, int is_physical)
{
    CPUArchState *env;
    int l, line_size, i, max_digits, len;
    uint8_t buf[16];
    uint64_t v;

    if (format == 'i') {
        int flags;
        flags = 0;
        env = mon_get_cpu();
#ifdef TARGET_I386
        if (wsize == 2) {
            flags = 1;
        } else if (wsize == 4) {
            flags = 0;
        } else {
            /* as default we use the current CS size */
            flags = 0;
            if (env) {
#ifdef TARGET_X86_64
                if ((env->efer & MSR_EFER_LMA) &&
                    (env->segs[R_CS].flags & DESC_L_MASK))
                    flags = 2;
                else
#endif
                if (!(env->segs[R_CS].flags & DESC_B_MASK))
                    flags = 1;
            }
        }
#endif
#ifdef TARGET_PPC
        flags = msr_le << 16;
        flags |= env->bfd_mach;
#endif
        monitor_disas(mon, env, addr, count, is_physical, flags);
        return;
    }

    len = wsize * count;
    if (wsize == 1)
        line_size = 8;
    else
        line_size = 16;
    max_digits = 0;

    switch(format) {
    case 'o':
        max_digits = (wsize * 8 + 2) / 3;
        break;
    default:
    case 'x':
        max_digits = (wsize * 8) / 4;
        break;
    case 'u':
    case 'd':
        max_digits = (wsize * 8 * 10 + 32) / 33;
        break;
    case 'c':
        wsize = 1;
        break;
    }

    while (len > 0) {
        if (is_physical)
            monitor_printf(mon, TARGET_FMT_plx ":", addr);
        else
            monitor_printf(mon, TARGET_FMT_lx ":", (target_ulong)addr);
        l = len;
        if (l > line_size)
            l = line_size;
        if (is_physical) {
            cpu_physical_memory_read(addr, buf, l);
        } else {
            env = mon_get_cpu();
            if (cpu_memory_rw_debug(ENV_GET_CPU(env), addr, buf, l, 0) < 0) {
                monitor_printf(mon, " Cannot access memory\n");
                break;
            }
        }
        i = 0;
        while (i < l) {
            switch(wsize) {
            default:
            case 1:
                v = ldub_raw(buf + i);
                break;
            case 2:
                v = lduw_raw(buf + i);
                break;
            case 4:
                v = (uint32_t)ldl_raw(buf + i);
                break;
            case 8:
                v = ldq_raw(buf + i);
                break;
            }
            monitor_printf(mon, " ");
            switch(format) {
            case 'o':
                monitor_printf(mon, "%#*" PRIo64, max_digits, v);
                break;
            case 'x':
                monitor_printf(mon, "0x%0*" PRIx64, max_digits, v);
                break;
            case 'u':
                monitor_printf(mon, "%*" PRIu64, max_digits, v);
                break;
            case 'd':
                monitor_printf(mon, "%*" PRId64, max_digits, v);
                break;
            case 'c':
                monitor_printc(mon, v);
                break;
            }
            i += wsize;
        }
        monitor_printf(mon, "\n");
        addr += l;
        len -= l;
    }
}

static void do_memory_dump(Monitor *mon, const QDict *qdict)
{
    int count = qdict_get_int(qdict, "count");
    int format = qdict_get_int(qdict, "format");
    int size = qdict_get_int(qdict, "size");
    target_long addr = qdict_get_int(qdict, "addr");

    memory_dump(mon, count, format, size, addr, 0);
}

static void do_physical_memory_dump(Monitor *mon, const QDict *qdict)
{
    int count = qdict_get_int(qdict, "count");
    int format = qdict_get_int(qdict, "format");
    int size = qdict_get_int(qdict, "size");
    hwaddr addr = qdict_get_int(qdict, "addr");

    memory_dump(mon, count, format, size, addr, 1);
}

static void do_print(Monitor *mon, const QDict *qdict)
{
    int format = qdict_get_int(qdict, "format");
    hwaddr val = qdict_get_int(qdict, "val");

    switch(format) {
    case 'o':
        monitor_printf(mon, "%#" HWADDR_PRIo, val);
        break;
    case 'x':
        monitor_printf(mon, "%#" HWADDR_PRIx, val);
        break;
    case 'u':
        monitor_printf(mon, "%" HWADDR_PRIu, val);
        break;
    default:
    case 'd':
        monitor_printf(mon, "%" HWADDR_PRId, val);
        break;
    case 'c':
        monitor_printc(mon, val);
        break;
    }
    monitor_printf(mon, "\n");
}

static void do_sum(Monitor *mon, const QDict *qdict)
{
    uint32_t addr;
    uint16_t sum;
    uint32_t start = qdict_get_int(qdict, "start");
    uint32_t size = qdict_get_int(qdict, "size");

    sum = 0;
    for(addr = start; addr < (start + size); addr++) {
        uint8_t val = ldub_phys(&address_space_memory, addr);
        /* BSD sum algorithm ('sum' Unix command) */
        sum = (sum >> 1) | (sum << 15);
        sum += val;
    }
    monitor_printf(mon, "%05d\n", sum);
}

static int mouse_button_state;

static void do_mouse_move(Monitor *mon, const QDict *qdict)
{
    int dx, dy, dz, button;
    const char *dx_str = qdict_get_str(qdict, "dx_str");
    const char *dy_str = qdict_get_str(qdict, "dy_str");
    const char *dz_str = qdict_get_try_str(qdict, "dz_str");

    dx = strtol(dx_str, NULL, 0);
    dy = strtol(dy_str, NULL, 0);
    qemu_input_queue_rel(NULL, INPUT_AXIS_X, dx);
    qemu_input_queue_rel(NULL, INPUT_AXIS_Y, dy);

    if (dz_str) {
        dz = strtol(dz_str, NULL, 0);
        if (dz != 0) {
            button = (dz > 0) ? INPUT_BUTTON_WHEEL_UP : INPUT_BUTTON_WHEEL_DOWN;
            qemu_input_queue_btn(NULL, button, true);
            qemu_input_event_sync();
            qemu_input_queue_btn(NULL, button, false);
        }
    }
    qemu_input_event_sync();
}

static void do_mouse_button(Monitor *mon, const QDict *qdict)
{
    static uint32_t bmap[INPUT_BUTTON_MAX] = {
        [INPUT_BUTTON_LEFT]       = MOUSE_EVENT_LBUTTON,
        [INPUT_BUTTON_MIDDLE]     = MOUSE_EVENT_MBUTTON,
        [INPUT_BUTTON_RIGHT]      = MOUSE_EVENT_RBUTTON,
    };
    int button_state = qdict_get_int(qdict, "button_state");

    if (mouse_button_state == button_state) {
        return;
    }
    qemu_input_update_buttons(NULL, bmap, mouse_button_state, button_state);
    qemu_input_event_sync();
    mouse_button_state = button_state;
}

static void do_ioport_read(Monitor *mon, const QDict *qdict)
{
    int size = qdict_get_int(qdict, "size");
    int addr = qdict_get_int(qdict, "addr");
    int has_index = qdict_haskey(qdict, "index");
    uint32_t val;
    int suffix;

    if (has_index) {
        int index = qdict_get_int(qdict, "index");
        cpu_outb(addr & IOPORTS_MASK, index & 0xff);
        addr++;
    }
    addr &= 0xffff;

    switch(size) {
    default:
    case 1:
        val = cpu_inb(addr);
        suffix = 'b';
        break;
    case 2:
        val = cpu_inw(addr);
        suffix = 'w';
        break;
    case 4:
        val = cpu_inl(addr);
        suffix = 'l';
        break;
    }
    monitor_printf(mon, "port%c[0x%04x] = %#0*x\n",
                   suffix, addr, size * 2, val);
}

static void do_ioport_write(Monitor *mon, const QDict *qdict)
{
    int size = qdict_get_int(qdict, "size");
    int addr = qdict_get_int(qdict, "addr");
    int val = qdict_get_int(qdict, "val");

    addr &= IOPORTS_MASK;

    switch (size) {
    default:
    case 1:
        cpu_outb(addr, val);
        break;
    case 2:
        cpu_outw(addr, val);
        break;
    case 4:
        cpu_outl(addr, val);
        break;
    }
}

static void do_boot_set(Monitor *mon, const QDict *qdict)
{
    int res;
    const char *bootdevice = qdict_get_str(qdict, "bootdevice");

    res = qemu_boot_set(bootdevice);
    if (res == 0) {
        monitor_printf(mon, "boot device list now set to %s\n", bootdevice);
    } else if (res > 0) {
        monitor_printf(mon, "setting boot device list failed\n");
    } else {
        monitor_printf(mon, "no function defined to set boot device list for "
                       "this architecture\n");
    }
}

#if defined(TARGET_I386)
static void print_pte(Monitor *mon, hwaddr addr,
                      hwaddr pte,
                      hwaddr mask)
{
#ifdef TARGET_X86_64
    if (addr & (1ULL << 47)) {
        addr |= -1LL << 48;
    }
#endif
    monitor_printf(mon, TARGET_FMT_plx ": " TARGET_FMT_plx
                   " %c%c%c%c%c%c%c%c%c\n",
                   addr,
                   pte & mask,
                   pte & PG_NX_MASK ? 'X' : '-',
                   pte & PG_GLOBAL_MASK ? 'G' : '-',
                   pte & PG_PSE_MASK ? 'P' : '-',
                   pte & PG_DIRTY_MASK ? 'D' : '-',
                   pte & PG_ACCESSED_MASK ? 'A' : '-',
                   pte & PG_PCD_MASK ? 'C' : '-',
                   pte & PG_PWT_MASK ? 'T' : '-',
                   pte & PG_USER_MASK ? 'U' : '-',
                   pte & PG_RW_MASK ? 'W' : '-');
}

static void tlb_info_32(Monitor *mon, CPUArchState *env)
{
    unsigned int l1, l2;
    uint32_t pgd, pde, pte;

    pgd = env->cr[3] & ~0xfff;
    for(l1 = 0; l1 < 1024; l1++) {
        cpu_physical_memory_read(pgd + l1 * 4, &pde, 4);
        pde = le32_to_cpu(pde);
        if (pde & PG_PRESENT_MASK) {
            if ((pde & PG_PSE_MASK) && (env->cr[4] & CR4_PSE_MASK)) {
                /* 4M pages */
                print_pte(mon, (l1 << 22), pde, ~((1 << 21) - 1));
            } else {
                for(l2 = 0; l2 < 1024; l2++) {
                    cpu_physical_memory_read((pde & ~0xfff) + l2 * 4, &pte, 4);
                    pte = le32_to_cpu(pte);
                    if (pte & PG_PRESENT_MASK) {
                        print_pte(mon, (l1 << 22) + (l2 << 12),
                                  pte & ~PG_PSE_MASK,
                                  ~0xfff);
                    }
                }
            }
        }
    }
}

static void tlb_info_pae32(Monitor *mon, CPUArchState *env)
{
    unsigned int l1, l2, l3;
    uint64_t pdpe, pde, pte;
    uint64_t pdp_addr, pd_addr, pt_addr;

    pdp_addr = env->cr[3] & ~0x1f;
    for (l1 = 0; l1 < 4; l1++) {
        cpu_physical_memory_read(pdp_addr + l1 * 8, &pdpe, 8);
        pdpe = le64_to_cpu(pdpe);
        if (pdpe & PG_PRESENT_MASK) {
            pd_addr = pdpe & 0x3fffffffff000ULL;
            for (l2 = 0; l2 < 512; l2++) {
                cpu_physical_memory_read(pd_addr + l2 * 8, &pde, 8);
                pde = le64_to_cpu(pde);
                if (pde & PG_PRESENT_MASK) {
                    if (pde & PG_PSE_MASK) {
                        /* 2M pages with PAE, CR4.PSE is ignored */
                        print_pte(mon, (l1 << 30 ) + (l2 << 21), pde,
                                  ~((hwaddr)(1 << 20) - 1));
                    } else {
                        pt_addr = pde & 0x3fffffffff000ULL;
                        for (l3 = 0; l3 < 512; l3++) {
                            cpu_physical_memory_read(pt_addr + l3 * 8, &pte, 8);
                            pte = le64_to_cpu(pte);
                            if (pte & PG_PRESENT_MASK) {
                                print_pte(mon, (l1 << 30 ) + (l2 << 21)
                                          + (l3 << 12),
                                          pte & ~PG_PSE_MASK,
                                          ~(hwaddr)0xfff);
                            }
                        }
                    }
                }
            }
        }
    }
}

#ifdef TARGET_X86_64
static void tlb_info_64(Monitor *mon, CPUArchState *env)
{
    uint64_t l1, l2, l3, l4;
    uint64_t pml4e, pdpe, pde, pte;
    uint64_t pml4_addr, pdp_addr, pd_addr, pt_addr;

    pml4_addr = env->cr[3] & 0x3fffffffff000ULL;
    for (l1 = 0; l1 < 512; l1++) {
        cpu_physical_memory_read(pml4_addr + l1 * 8, &pml4e, 8);
        pml4e = le64_to_cpu(pml4e);
        if (pml4e & PG_PRESENT_MASK) {
            pdp_addr = pml4e & 0x3fffffffff000ULL;
            for (l2 = 0; l2 < 512; l2++) {
                cpu_physical_memory_read(pdp_addr + l2 * 8, &pdpe, 8);
                pdpe = le64_to_cpu(pdpe);
                if (pdpe & PG_PRESENT_MASK) {
                    if (pdpe & PG_PSE_MASK) {
                        /* 1G pages, CR4.PSE is ignored */
                        print_pte(mon, (l1 << 39) + (l2 << 30), pdpe,
                                  0x3ffffc0000000ULL);
                    } else {
                        pd_addr = pdpe & 0x3fffffffff000ULL;
                        for (l3 = 0; l3 < 512; l3++) {
                            cpu_physical_memory_read(pd_addr + l3 * 8, &pde, 8);
                            pde = le64_to_cpu(pde);
                            if (pde & PG_PRESENT_MASK) {
                                if (pde & PG_PSE_MASK) {
                                    /* 2M pages, CR4.PSE is ignored */
                                    print_pte(mon, (l1 << 39) + (l2 << 30) +
                                              (l3 << 21), pde,
                                              0x3ffffffe00000ULL);
                                } else {
                                    pt_addr = pde & 0x3fffffffff000ULL;
                                    for (l4 = 0; l4 < 512; l4++) {
                                        cpu_physical_memory_read(pt_addr
                                                                 + l4 * 8,
                                                                 &pte, 8);
                                        pte = le64_to_cpu(pte);
                                        if (pte & PG_PRESENT_MASK) {
                                            print_pte(mon, (l1 << 39) +
                                                      (l2 << 30) +
                                                      (l3 << 21) + (l4 << 12),
                                                      pte & ~PG_PSE_MASK,
                                                      0x3fffffffff000ULL);
                                        }
                                    }
                                }
                            }
                        }
                    }
                }
            }
        }
    }
}
#endif

static void tlb_info(Monitor *mon, const QDict *qdict)
{
    CPUArchState *env;

    env = mon_get_cpu();

    if (!(env->cr[0] & CR0_PG_MASK)) {
        monitor_printf(mon, "PG disabled\n");
        return;
    }
    if (env->cr[4] & CR4_PAE_MASK) {
#ifdef TARGET_X86_64
        if (env->hflags & HF_LMA_MASK) {
            tlb_info_64(mon, env);
        } else
#endif
        {
            tlb_info_pae32(mon, env);
        }
    } else {
        tlb_info_32(mon, env);
    }
}

static void mem_print(Monitor *mon, hwaddr *pstart,
                      int *plast_prot,
                      hwaddr end, int prot)
{
    int prot1;
    prot1 = *plast_prot;
    if (prot != prot1) {
        if (*pstart != -1) {
            monitor_printf(mon, TARGET_FMT_plx "-" TARGET_FMT_plx " "
                           TARGET_FMT_plx " %c%c%c\n",
                           *pstart, end, end - *pstart,
                           prot1 & PG_USER_MASK ? 'u' : '-',
                           'r',
                           prot1 & PG_RW_MASK ? 'w' : '-');
        }
        if (prot != 0)
            *pstart = end;
        else
            *pstart = -1;
        *plast_prot = prot;
    }
}

static void mem_info_32(Monitor *mon, CPUArchState *env)
{
    unsigned int l1, l2;
    int prot, last_prot;
    uint32_t pgd, pde, pte;
    hwaddr start, end;

    pgd = env->cr[3] & ~0xfff;
    last_prot = 0;
    start = -1;
    for(l1 = 0; l1 < 1024; l1++) {
        cpu_physical_memory_read(pgd + l1 * 4, &pde, 4);
        pde = le32_to_cpu(pde);
        end = l1 << 22;
        if (pde & PG_PRESENT_MASK) {
            if ((pde & PG_PSE_MASK) && (env->cr[4] & CR4_PSE_MASK)) {
                prot = pde & (PG_USER_MASK | PG_RW_MASK | PG_PRESENT_MASK);
                mem_print(mon, &start, &last_prot, end, prot);
            } else {
                for(l2 = 0; l2 < 1024; l2++) {
                    cpu_physical_memory_read((pde & ~0xfff) + l2 * 4, &pte, 4);
                    pte = le32_to_cpu(pte);
                    end = (l1 << 22) + (l2 << 12);
                    if (pte & PG_PRESENT_MASK) {
                        prot = pte & pde &
                            (PG_USER_MASK | PG_RW_MASK | PG_PRESENT_MASK);
                    } else {
                        prot = 0;
                    }
                    mem_print(mon, &start, &last_prot, end, prot);
                }
            }
        } else {
            prot = 0;
            mem_print(mon, &start, &last_prot, end, prot);
        }
    }
    /* Flush last range */
    mem_print(mon, &start, &last_prot, (hwaddr)1 << 32, 0);
}

static void mem_info_pae32(Monitor *mon, CPUArchState *env)
{
    unsigned int l1, l2, l3;
    int prot, last_prot;
    uint64_t pdpe, pde, pte;
    uint64_t pdp_addr, pd_addr, pt_addr;
    hwaddr start, end;

    pdp_addr = env->cr[3] & ~0x1f;
    last_prot = 0;
    start = -1;
    for (l1 = 0; l1 < 4; l1++) {
        cpu_physical_memory_read(pdp_addr + l1 * 8, &pdpe, 8);
        pdpe = le64_to_cpu(pdpe);
        end = l1 << 30;
        if (pdpe & PG_PRESENT_MASK) {
            pd_addr = pdpe & 0x3fffffffff000ULL;
            for (l2 = 0; l2 < 512; l2++) {
                cpu_physical_memory_read(pd_addr + l2 * 8, &pde, 8);
                pde = le64_to_cpu(pde);
                end = (l1 << 30) + (l2 << 21);
                if (pde & PG_PRESENT_MASK) {
                    if (pde & PG_PSE_MASK) {
                        prot = pde & (PG_USER_MASK | PG_RW_MASK |
                                      PG_PRESENT_MASK);
                        mem_print(mon, &start, &last_prot, end, prot);
                    } else {
                        pt_addr = pde & 0x3fffffffff000ULL;
                        for (l3 = 0; l3 < 512; l3++) {
                            cpu_physical_memory_read(pt_addr + l3 * 8, &pte, 8);
                            pte = le64_to_cpu(pte);
                            end = (l1 << 30) + (l2 << 21) + (l3 << 12);
                            if (pte & PG_PRESENT_MASK) {
                                prot = pte & pde & (PG_USER_MASK | PG_RW_MASK |
                                                    PG_PRESENT_MASK);
                            } else {
                                prot = 0;
                            }
                            mem_print(mon, &start, &last_prot, end, prot);
                        }
                    }
                } else {
                    prot = 0;
                    mem_print(mon, &start, &last_prot, end, prot);
                }
            }
        } else {
            prot = 0;
            mem_print(mon, &start, &last_prot, end, prot);
        }
    }
    /* Flush last range */
    mem_print(mon, &start, &last_prot, (hwaddr)1 << 32, 0);
}


#ifdef TARGET_X86_64
static void mem_info_64(Monitor *mon, CPUArchState *env)
{
    int prot, last_prot;
    uint64_t l1, l2, l3, l4;
    uint64_t pml4e, pdpe, pde, pte;
    uint64_t pml4_addr, pdp_addr, pd_addr, pt_addr, start, end;

    pml4_addr = env->cr[3] & 0x3fffffffff000ULL;
    last_prot = 0;
    start = -1;
    for (l1 = 0; l1 < 512; l1++) {
        cpu_physical_memory_read(pml4_addr + l1 * 8, &pml4e, 8);
        pml4e = le64_to_cpu(pml4e);
        end = l1 << 39;
        if (pml4e & PG_PRESENT_MASK) {
            pdp_addr = pml4e & 0x3fffffffff000ULL;
            for (l2 = 0; l2 < 512; l2++) {
                cpu_physical_memory_read(pdp_addr + l2 * 8, &pdpe, 8);
                pdpe = le64_to_cpu(pdpe);
                end = (l1 << 39) + (l2 << 30);
                if (pdpe & PG_PRESENT_MASK) {
                    if (pdpe & PG_PSE_MASK) {
                        prot = pdpe & (PG_USER_MASK | PG_RW_MASK |
                                       PG_PRESENT_MASK);
                        prot &= pml4e;
                        mem_print(mon, &start, &last_prot, end, prot);
                    } else {
                        pd_addr = pdpe & 0x3fffffffff000ULL;
                        for (l3 = 0; l3 < 512; l3++) {
                            cpu_physical_memory_read(pd_addr + l3 * 8, &pde, 8);
                            pde = le64_to_cpu(pde);
                            end = (l1 << 39) + (l2 << 30) + (l3 << 21);
                            if (pde & PG_PRESENT_MASK) {
                                if (pde & PG_PSE_MASK) {
                                    prot = pde & (PG_USER_MASK | PG_RW_MASK |
                                                  PG_PRESENT_MASK);
                                    prot &= pml4e & pdpe;
                                    mem_print(mon, &start, &last_prot, end, prot);
                                } else {
                                    pt_addr = pde & 0x3fffffffff000ULL;
                                    for (l4 = 0; l4 < 512; l4++) {
                                        cpu_physical_memory_read(pt_addr
                                                                 + l4 * 8,
                                                                 &pte, 8);
                                        pte = le64_to_cpu(pte);
                                        end = (l1 << 39) + (l2 << 30) +
                                            (l3 << 21) + (l4 << 12);
                                        if (pte & PG_PRESENT_MASK) {
                                            prot = pte & (PG_USER_MASK | PG_RW_MASK |
                                                          PG_PRESENT_MASK);
                                            prot &= pml4e & pdpe & pde;
                                        } else {
                                            prot = 0;
                                        }
                                        mem_print(mon, &start, &last_prot, end, prot);
                                    }
                                }
                            } else {
                                prot = 0;
                                mem_print(mon, &start, &last_prot, end, prot);
                            }
                        }
                    }
                } else {
                    prot = 0;
                    mem_print(mon, &start, &last_prot, end, prot);
                }
            }
        } else {
            prot = 0;
            mem_print(mon, &start, &last_prot, end, prot);
        }
    }
    /* Flush last range */
    mem_print(mon, &start, &last_prot, (hwaddr)1 << 48, 0);
}
#endif

static void mem_info(Monitor *mon, const QDict *qdict)
{
    CPUArchState *env;

    env = mon_get_cpu();

    if (!(env->cr[0] & CR0_PG_MASK)) {
        monitor_printf(mon, "PG disabled\n");
        return;
    }
    if (env->cr[4] & CR4_PAE_MASK) {
#ifdef TARGET_X86_64
        if (env->hflags & HF_LMA_MASK) {
            mem_info_64(mon, env);
        } else
#endif
        {
            mem_info_pae32(mon, env);
        }
    } else {
        mem_info_32(mon, env);
    }
}
#endif

#if defined(TARGET_SH4)

static void print_tlb(Monitor *mon, int idx, tlb_t *tlb)
{
    monitor_printf(mon, " tlb%i:\t"
                   "asid=%hhu vpn=%x\tppn=%x\tsz=%hhu size=%u\t"
                   "v=%hhu shared=%hhu cached=%hhu prot=%hhu "
                   "dirty=%hhu writethrough=%hhu\n",
                   idx,
                   tlb->asid, tlb->vpn, tlb->ppn, tlb->sz, tlb->size,
                   tlb->v, tlb->sh, tlb->c, tlb->pr,
                   tlb->d, tlb->wt);
}

static void tlb_info(Monitor *mon, const QDict *qdict)
{
    CPUArchState *env = mon_get_cpu();
    int i;

    monitor_printf (mon, "ITLB:\n");
    for (i = 0 ; i < ITLB_SIZE ; i++)
        print_tlb (mon, i, &env->itlb[i]);
    monitor_printf (mon, "UTLB:\n");
    for (i = 0 ; i < UTLB_SIZE ; i++)
        print_tlb (mon, i, &env->utlb[i]);
}

#endif

#if defined(TARGET_SPARC) || defined(TARGET_PPC) || defined(TARGET_XTENSA)
static void tlb_info(Monitor *mon, const QDict *qdict)
{
    CPUArchState *env1 = mon_get_cpu();

    dump_mmu((FILE*)mon, (fprintf_function)monitor_printf, env1);
}
#endif

static void do_info_mtree(Monitor *mon, const QDict *qdict)
{
    mtree_info((fprintf_function)monitor_printf, mon);
}

static void do_info_numa(Monitor *mon, const QDict *qdict)
{
    int i;
    CPUState *cpu;

    monitor_printf(mon, "%d nodes\n", nb_numa_nodes);
    for (i = 0; i < nb_numa_nodes; i++) {
        monitor_printf(mon, "node %d cpus:", i);
        CPU_FOREACH(cpu) {
            if (cpu->numa_node == i) {
                monitor_printf(mon, " %d", cpu->cpu_index);
            }
        }
        monitor_printf(mon, "\n");
        monitor_printf(mon, "node %d size: %" PRId64 " MB\n", i,
            numa_info[i].node_mem >> 20);
    }
}

#ifdef CONFIG_PROFILER

int64_t qemu_time;
int64_t dev_time;

static void do_info_profile(Monitor *mon, const QDict *qdict)
{
    monitor_printf(mon, "async time  %" PRId64 " (%0.3f)\n",
                   dev_time, dev_time / (double)get_ticks_per_sec());
    monitor_printf(mon, "qemu time   %" PRId64 " (%0.3f)\n",
                   qemu_time, qemu_time / (double)get_ticks_per_sec());
    qemu_time = 0;
    dev_time = 0;
}
#else
static void do_info_profile(Monitor *mon, const QDict *qdict)
{
    monitor_printf(mon, "Internal profiler not compiled\n");
}
#endif

/* Capture support */
static QLIST_HEAD (capture_list_head, CaptureState) capture_head;

static void do_info_capture(Monitor *mon, const QDict *qdict)
{
    int i;
    CaptureState *s;

    for (s = capture_head.lh_first, i = 0; s; s = s->entries.le_next, ++i) {
        monitor_printf(mon, "[%d]: ", i);
        s->ops.info (s->opaque);
    }
}

static void do_stop_capture(Monitor *mon, const QDict *qdict)
{
    int i;
    int n = qdict_get_int(qdict, "n");
    CaptureState *s;

    for (s = capture_head.lh_first, i = 0; s; s = s->entries.le_next, ++i) {
        if (i == n) {
            s->ops.destroy (s->opaque);
            QLIST_REMOVE (s, entries);
            g_free (s);
            return;
        }
    }
}

static void do_wav_capture(Monitor *mon, const QDict *qdict)
{
    const char *path = qdict_get_str(qdict, "path");
    int has_freq = qdict_haskey(qdict, "freq");
    int freq = qdict_get_try_int(qdict, "freq", -1);
    int has_bits = qdict_haskey(qdict, "bits");
    int bits = qdict_get_try_int(qdict, "bits", -1);
    int has_channels = qdict_haskey(qdict, "nchannels");
    int nchannels = qdict_get_try_int(qdict, "nchannels", -1);
    CaptureState *s;

    s = g_malloc0 (sizeof (*s));

    freq = has_freq ? freq : 44100;
    bits = has_bits ? bits : 16;
    nchannels = has_channels ? nchannels : 2;

    if (wav_start_capture (s, path, freq, bits, nchannels)) {
        monitor_printf(mon, "Failed to add wave capture\n");
        g_free (s);
        return;
    }
    QLIST_INSERT_HEAD (&capture_head, s, entries);
}

static qemu_acl *find_acl(Monitor *mon, const char *name)
{
    qemu_acl *acl = qemu_acl_find(name);

    if (!acl) {
        monitor_printf(mon, "acl: unknown list '%s'\n", name);
    }
    return acl;
}

static void do_acl_show(Monitor *mon, const QDict *qdict)
{
    const char *aclname = qdict_get_str(qdict, "aclname");
    qemu_acl *acl = find_acl(mon, aclname);
    qemu_acl_entry *entry;
    int i = 0;

    if (acl) {
        monitor_printf(mon, "policy: %s\n",
                       acl->defaultDeny ? "deny" : "allow");
        QTAILQ_FOREACH(entry, &acl->entries, next) {
            i++;
            monitor_printf(mon, "%d: %s %s\n", i,
                           entry->deny ? "deny" : "allow", entry->match);
        }
    }
}

static void do_acl_reset(Monitor *mon, const QDict *qdict)
{
    const char *aclname = qdict_get_str(qdict, "aclname");
    qemu_acl *acl = find_acl(mon, aclname);

    if (acl) {
        qemu_acl_reset(acl);
        monitor_printf(mon, "acl: removed all rules\n");
    }
}

static void do_acl_policy(Monitor *mon, const QDict *qdict)
{
    const char *aclname = qdict_get_str(qdict, "aclname");
    const char *policy = qdict_get_str(qdict, "policy");
    qemu_acl *acl = find_acl(mon, aclname);

    if (acl) {
        if (strcmp(policy, "allow") == 0) {
            acl->defaultDeny = 0;
            monitor_printf(mon, "acl: policy set to 'allow'\n");
        } else if (strcmp(policy, "deny") == 0) {
            acl->defaultDeny = 1;
            monitor_printf(mon, "acl: policy set to 'deny'\n");
        } else {
            monitor_printf(mon, "acl: unknown policy '%s', "
                           "expected 'deny' or 'allow'\n", policy);
        }
    }
}

static void do_acl_add(Monitor *mon, const QDict *qdict)
{
    const char *aclname = qdict_get_str(qdict, "aclname");
    const char *match = qdict_get_str(qdict, "match");
    const char *policy = qdict_get_str(qdict, "policy");
    int has_index = qdict_haskey(qdict, "index");
    int index = qdict_get_try_int(qdict, "index", -1);
    qemu_acl *acl = find_acl(mon, aclname);
    int deny, ret;

    if (acl) {
        if (strcmp(policy, "allow") == 0) {
            deny = 0;
        } else if (strcmp(policy, "deny") == 0) {
            deny = 1;
        } else {
            monitor_printf(mon, "acl: unknown policy '%s', "
                           "expected 'deny' or 'allow'\n", policy);
            return;
        }
        if (has_index)
            ret = qemu_acl_insert(acl, deny, match, index);
        else
            ret = qemu_acl_append(acl, deny, match);
        if (ret < 0)
            monitor_printf(mon, "acl: unable to add acl entry\n");
        else
            monitor_printf(mon, "acl: added rule at position %d\n", ret);
    }
}

static void do_acl_remove(Monitor *mon, const QDict *qdict)
{
    const char *aclname = qdict_get_str(qdict, "aclname");
    const char *match = qdict_get_str(qdict, "match");
    qemu_acl *acl = find_acl(mon, aclname);
    int ret;

    if (acl) {
        ret = qemu_acl_remove(acl, match);
        if (ret < 0)
            monitor_printf(mon, "acl: no matching acl entry\n");
        else
            monitor_printf(mon, "acl: removed rule at position %d\n", ret);
    }
}

#if defined(TARGET_I386)
static void do_inject_mce(Monitor *mon, const QDict *qdict)
{
    X86CPU *cpu;
    CPUState *cs;
    int cpu_index = qdict_get_int(qdict, "cpu_index");
    int bank = qdict_get_int(qdict, "bank");
    uint64_t status = qdict_get_int(qdict, "status");
    uint64_t mcg_status = qdict_get_int(qdict, "mcg_status");
    uint64_t addr = qdict_get_int(qdict, "addr");
    uint64_t misc = qdict_get_int(qdict, "misc");
    int flags = MCE_INJECT_UNCOND_AO;

    if (qdict_get_try_bool(qdict, "broadcast", 0)) {
        flags |= MCE_INJECT_BROADCAST;
    }
    cs = qemu_get_cpu(cpu_index);
    if (cs != NULL) {
        cpu = X86_CPU(cs);
        cpu_x86_inject_mce(mon, cpu, bank, status, mcg_status, addr, misc,
                           flags);
    }
}
#endif

void qmp_getfd(const char *fdname, Error **errp)
{
    mon_fd_t *monfd;
    int fd;

    fd = qemu_chr_fe_get_msgfd(cur_mon->chr);
    if (fd == -1) {
        error_set(errp, QERR_FD_NOT_SUPPLIED);
        return;
    }

    if (qemu_isdigit(fdname[0])) {
        close(fd);
        error_set(errp, QERR_INVALID_PARAMETER_VALUE, "fdname",
                  "a name not starting with a digit");
        return;
    }

    QLIST_FOREACH(monfd, &cur_mon->fds, next) {
        if (strcmp(monfd->name, fdname) != 0) {
            continue;
        }

        close(monfd->fd);
        monfd->fd = fd;
        return;
    }

    monfd = g_malloc0(sizeof(mon_fd_t));
    monfd->name = g_strdup(fdname);
    monfd->fd = fd;

    QLIST_INSERT_HEAD(&cur_mon->fds, monfd, next);
}

void qmp_closefd(const char *fdname, Error **errp)
{
    mon_fd_t *monfd;

    QLIST_FOREACH(monfd, &cur_mon->fds, next) {
        if (strcmp(monfd->name, fdname) != 0) {
            continue;
        }

        QLIST_REMOVE(monfd, next);
        close(monfd->fd);
        g_free(monfd->name);
        g_free(monfd);
        return;
    }

    error_set(errp, QERR_FD_NOT_FOUND, fdname);
}

static void do_loadvm(Monitor *mon, const QDict *qdict)
{
    int saved_vm_running  = runstate_is_running();
    const char *name = qdict_get_str(qdict, "name");

    vm_stop(RUN_STATE_RESTORE_VM);

    if (load_vmstate(name) == 0 && saved_vm_running) {
        vm_start();
    }
}

int monitor_get_fd(Monitor *mon, const char *fdname, Error **errp)
{
    mon_fd_t *monfd;

    QLIST_FOREACH(monfd, &mon->fds, next) {
        int fd;

        if (strcmp(monfd->name, fdname) != 0) {
            continue;
        }

        fd = monfd->fd;

        /* caller takes ownership of fd */
        QLIST_REMOVE(monfd, next);
        g_free(monfd->name);
        g_free(monfd);

        return fd;
    }

    error_setg(errp, "File descriptor named '%s' has not been found", fdname);
    return -1;
}

static void monitor_fdset_cleanup(MonFdset *mon_fdset)
{
    MonFdsetFd *mon_fdset_fd;
    MonFdsetFd *mon_fdset_fd_next;

    QLIST_FOREACH_SAFE(mon_fdset_fd, &mon_fdset->fds, next, mon_fdset_fd_next) {
        if ((mon_fdset_fd->removed ||
                (QLIST_EMPTY(&mon_fdset->dup_fds) && mon_refcount == 0)) &&
                runstate_is_running()) {
            close(mon_fdset_fd->fd);
            g_free(mon_fdset_fd->opaque);
            QLIST_REMOVE(mon_fdset_fd, next);
            g_free(mon_fdset_fd);
        }
    }

    if (QLIST_EMPTY(&mon_fdset->fds) && QLIST_EMPTY(&mon_fdset->dup_fds)) {
        QLIST_REMOVE(mon_fdset, next);
        g_free(mon_fdset);
    }
}

static void monitor_fdsets_cleanup(void)
{
    MonFdset *mon_fdset;
    MonFdset *mon_fdset_next;

    QLIST_FOREACH_SAFE(mon_fdset, &mon_fdsets, next, mon_fdset_next) {
        monitor_fdset_cleanup(mon_fdset);
    }
}

AddfdInfo *qmp_add_fd(bool has_fdset_id, int64_t fdset_id, bool has_opaque,
                      const char *opaque, Error **errp)
{
    int fd;
    Monitor *mon = cur_mon;
    AddfdInfo *fdinfo;

    fd = qemu_chr_fe_get_msgfd(mon->chr);
    if (fd == -1) {
        error_set(errp, QERR_FD_NOT_SUPPLIED);
        goto error;
    }

    fdinfo = monitor_fdset_add_fd(fd, has_fdset_id, fdset_id,
                                  has_opaque, opaque, errp);
    if (fdinfo) {
        return fdinfo;
    }

error:
    if (fd != -1) {
        close(fd);
    }
    return NULL;
}

void qmp_remove_fd(int64_t fdset_id, bool has_fd, int64_t fd, Error **errp)
{
    MonFdset *mon_fdset;
    MonFdsetFd *mon_fdset_fd;
    char fd_str[60];

    QLIST_FOREACH(mon_fdset, &mon_fdsets, next) {
        if (mon_fdset->id != fdset_id) {
            continue;
        }
        QLIST_FOREACH(mon_fdset_fd, &mon_fdset->fds, next) {
            if (has_fd) {
                if (mon_fdset_fd->fd != fd) {
                    continue;
                }
                mon_fdset_fd->removed = true;
                break;
            } else {
                mon_fdset_fd->removed = true;
            }
        }
        if (has_fd && !mon_fdset_fd) {
            goto error;
        }
        monitor_fdset_cleanup(mon_fdset);
        return;
    }

error:
    if (has_fd) {
        snprintf(fd_str, sizeof(fd_str), "fdset-id:%" PRId64 ", fd:%" PRId64,
                 fdset_id, fd);
    } else {
        snprintf(fd_str, sizeof(fd_str), "fdset-id:%" PRId64, fdset_id);
    }
    error_set(errp, QERR_FD_NOT_FOUND, fd_str);
}

FdsetInfoList *qmp_query_fdsets(Error **errp)
{
    MonFdset *mon_fdset;
    MonFdsetFd *mon_fdset_fd;
    FdsetInfoList *fdset_list = NULL;

    QLIST_FOREACH(mon_fdset, &mon_fdsets, next) {
        FdsetInfoList *fdset_info = g_malloc0(sizeof(*fdset_info));
        FdsetFdInfoList *fdsetfd_list = NULL;

        fdset_info->value = g_malloc0(sizeof(*fdset_info->value));
        fdset_info->value->fdset_id = mon_fdset->id;

        QLIST_FOREACH(mon_fdset_fd, &mon_fdset->fds, next) {
            FdsetFdInfoList *fdsetfd_info;

            fdsetfd_info = g_malloc0(sizeof(*fdsetfd_info));
            fdsetfd_info->value = g_malloc0(sizeof(*fdsetfd_info->value));
            fdsetfd_info->value->fd = mon_fdset_fd->fd;
            if (mon_fdset_fd->opaque) {
                fdsetfd_info->value->has_opaque = true;
                fdsetfd_info->value->opaque = g_strdup(mon_fdset_fd->opaque);
            } else {
                fdsetfd_info->value->has_opaque = false;
            }

            fdsetfd_info->next = fdsetfd_list;
            fdsetfd_list = fdsetfd_info;
        }

        fdset_info->value->fds = fdsetfd_list;

        fdset_info->next = fdset_list;
        fdset_list = fdset_info;
    }

    return fdset_list;
}

AddfdInfo *monitor_fdset_add_fd(int fd, bool has_fdset_id, int64_t fdset_id,
                                bool has_opaque, const char *opaque,
                                Error **errp)
{
    MonFdset *mon_fdset = NULL;
    MonFdsetFd *mon_fdset_fd;
    AddfdInfo *fdinfo;

    if (has_fdset_id) {
        QLIST_FOREACH(mon_fdset, &mon_fdsets, next) {
            /* Break if match found or match impossible due to ordering by ID */
            if (fdset_id <= mon_fdset->id) {
                if (fdset_id < mon_fdset->id) {
                    mon_fdset = NULL;
                }
                break;
            }
        }
    }

    if (mon_fdset == NULL) {
        int64_t fdset_id_prev = -1;
        MonFdset *mon_fdset_cur = QLIST_FIRST(&mon_fdsets);

        if (has_fdset_id) {
            if (fdset_id < 0) {
                error_set(errp, QERR_INVALID_PARAMETER_VALUE, "fdset-id",
                          "a non-negative value");
                return NULL;
            }
            /* Use specified fdset ID */
            QLIST_FOREACH(mon_fdset, &mon_fdsets, next) {
                mon_fdset_cur = mon_fdset;
                if (fdset_id < mon_fdset_cur->id) {
                    break;
                }
            }
        } else {
            /* Use first available fdset ID */
            QLIST_FOREACH(mon_fdset, &mon_fdsets, next) {
                mon_fdset_cur = mon_fdset;
                if (fdset_id_prev == mon_fdset_cur->id - 1) {
                    fdset_id_prev = mon_fdset_cur->id;
                    continue;
                }
                break;
            }
        }

        mon_fdset = g_malloc0(sizeof(*mon_fdset));
        if (has_fdset_id) {
            mon_fdset->id = fdset_id;
        } else {
            mon_fdset->id = fdset_id_prev + 1;
        }

        /* The fdset list is ordered by fdset ID */
        if (!mon_fdset_cur) {
            QLIST_INSERT_HEAD(&mon_fdsets, mon_fdset, next);
        } else if (mon_fdset->id < mon_fdset_cur->id) {
            QLIST_INSERT_BEFORE(mon_fdset_cur, mon_fdset, next);
        } else {
            QLIST_INSERT_AFTER(mon_fdset_cur, mon_fdset, next);
        }
    }

    mon_fdset_fd = g_malloc0(sizeof(*mon_fdset_fd));
    mon_fdset_fd->fd = fd;
    mon_fdset_fd->removed = false;
    if (has_opaque) {
        mon_fdset_fd->opaque = g_strdup(opaque);
    }
    QLIST_INSERT_HEAD(&mon_fdset->fds, mon_fdset_fd, next);

    fdinfo = g_malloc0(sizeof(*fdinfo));
    fdinfo->fdset_id = mon_fdset->id;
    fdinfo->fd = mon_fdset_fd->fd;

    return fdinfo;
}

int monitor_fdset_get_fd(int64_t fdset_id, int flags)
{
#ifndef _WIN32
    MonFdset *mon_fdset;
    MonFdsetFd *mon_fdset_fd;
    int mon_fd_flags;

    QLIST_FOREACH(mon_fdset, &mon_fdsets, next) {
        if (mon_fdset->id != fdset_id) {
            continue;
        }
        QLIST_FOREACH(mon_fdset_fd, &mon_fdset->fds, next) {
            mon_fd_flags = fcntl(mon_fdset_fd->fd, F_GETFL);
            if (mon_fd_flags == -1) {
                return -1;
            }

            if ((flags & O_ACCMODE) == (mon_fd_flags & O_ACCMODE)) {
                return mon_fdset_fd->fd;
            }
        }
        errno = EACCES;
        return -1;
    }
#endif

    errno = ENOENT;
    return -1;
}

int monitor_fdset_dup_fd_add(int64_t fdset_id, int dup_fd)
{
    MonFdset *mon_fdset;
    MonFdsetFd *mon_fdset_fd_dup;

    QLIST_FOREACH(mon_fdset, &mon_fdsets, next) {
        if (mon_fdset->id != fdset_id) {
            continue;
        }
        QLIST_FOREACH(mon_fdset_fd_dup, &mon_fdset->dup_fds, next) {
            if (mon_fdset_fd_dup->fd == dup_fd) {
                return -1;
            }
        }
        mon_fdset_fd_dup = g_malloc0(sizeof(*mon_fdset_fd_dup));
        mon_fdset_fd_dup->fd = dup_fd;
        QLIST_INSERT_HEAD(&mon_fdset->dup_fds, mon_fdset_fd_dup, next);
        return 0;
    }
    return -1;
}

static int monitor_fdset_dup_fd_find_remove(int dup_fd, bool remove)
{
    MonFdset *mon_fdset;
    MonFdsetFd *mon_fdset_fd_dup;

    QLIST_FOREACH(mon_fdset, &mon_fdsets, next) {
        QLIST_FOREACH(mon_fdset_fd_dup, &mon_fdset->dup_fds, next) {
            if (mon_fdset_fd_dup->fd == dup_fd) {
                if (remove) {
                    QLIST_REMOVE(mon_fdset_fd_dup, next);
                    if (QLIST_EMPTY(&mon_fdset->dup_fds)) {
                        monitor_fdset_cleanup(mon_fdset);
                    }
                }
                return mon_fdset->id;
            }
        }
    }
    return -1;
}

int monitor_fdset_dup_fd_find(int dup_fd)
{
    return monitor_fdset_dup_fd_find_remove(dup_fd, false);
}

int monitor_fdset_dup_fd_remove(int dup_fd)
{
    return monitor_fdset_dup_fd_find_remove(dup_fd, true);
}

int monitor_handle_fd_param(Monitor *mon, const char *fdname)
{
    int fd;
    Error *local_err = NULL;

    fd = monitor_handle_fd_param2(mon, fdname, &local_err);
    if (local_err) {
        qerror_report_err(local_err);
        error_free(local_err);
    }
    return fd;
}

int monitor_handle_fd_param2(Monitor *mon, const char *fdname, Error **errp)
{
    int fd;
    Error *local_err = NULL;

    if (!qemu_isdigit(fdname[0]) && mon) {
        fd = monitor_get_fd(mon, fdname, &local_err);
    } else {
        fd = qemu_parse_fd(fdname);
        if (fd == -1) {
            error_setg(&local_err, "Invalid file descriptor number '%s'",
                       fdname);
        }
    }
    if (local_err) {
        error_propagate(errp, local_err);
        assert(fd == -1);
    } else {
        assert(fd != -1);
    }

    return fd;
}

/* Please update hmp-commands.hx when adding or changing commands */
static mon_cmd_t info_cmds[] = {
    {
        .name       = "version",
        .args_type  = "",
        .params     = "",
        .help       = "show the version of QEMU",
        .mhandler.cmd = hmp_info_version,
    },
    {
        .name       = "network",
        .args_type  = "",
        .params     = "",
        .help       = "show the network state",
        .mhandler.cmd = do_info_network,
    },
    {
        .name       = "chardev",
        .args_type  = "",
        .params     = "",
        .help       = "show the character devices",
        .mhandler.cmd = hmp_info_chardev,
    },
    {
        .name       = "block",
        .args_type  = "verbose:-v,device:B?",
        .params     = "[-v] [device]",
        .help       = "show info of one block device or all block devices "
                      "(and details of images with -v option)",
        .mhandler.cmd = hmp_info_block,
    },
    {
        .name       = "blockstats",
        .args_type  = "",
        .params     = "",
        .help       = "show block device statistics",
        .mhandler.cmd = hmp_info_blockstats,
    },
    {
        .name       = "block-jobs",
        .args_type  = "",
        .params     = "",
        .help       = "show progress of ongoing block device operations",
        .mhandler.cmd = hmp_info_block_jobs,
    },
    {
        .name       = "registers",
        .args_type  = "",
        .params     = "",
        .help       = "show the cpu registers",
        .mhandler.cmd = do_info_registers,
    },
    {
        .name       = "cpus",
        .args_type  = "",
        .params     = "",
        .help       = "show infos for each CPU",
        .mhandler.cmd = hmp_info_cpus,
    },
    {
        .name       = "history",
        .args_type  = "",
        .params     = "",
        .help       = "show the command line history",
        .mhandler.cmd = do_info_history,
    },
#if defined(TARGET_I386) || defined(TARGET_PPC) || defined(TARGET_MIPS) || \
    defined(TARGET_LM32) || (defined(TARGET_SPARC) && !defined(TARGET_SPARC64))
    {
        .name       = "irq",
        .args_type  = "",
        .params     = "",
        .help       = "show the interrupts statistics (if available)",
#ifdef TARGET_SPARC
        .mhandler.cmd = sun4m_irq_info,
#elif defined(TARGET_LM32)
        .mhandler.cmd = lm32_irq_info,
#else
        .mhandler.cmd = irq_info,
#endif
    },
    {
        .name       = "pic",
        .args_type  = "",
        .params     = "",
        .help       = "show i8259 (PIC) state",
#ifdef TARGET_SPARC
        .mhandler.cmd = sun4m_pic_info,
#elif defined(TARGET_LM32)
        .mhandler.cmd = lm32_do_pic_info,
#else
        .mhandler.cmd = pic_info,
#endif
    },
#endif
    {
        .name       = "pci",
        .args_type  = "",
        .params     = "",
        .help       = "show PCI info",
        .mhandler.cmd = hmp_info_pci,
    },
#if defined(TARGET_I386) || defined(TARGET_SH4) || defined(TARGET_SPARC) || \
    defined(TARGET_PPC) || defined(TARGET_XTENSA)
    {
        .name       = "tlb",
        .args_type  = "",
        .params     = "",
        .help       = "show virtual to physical memory mappings",
        .mhandler.cmd = tlb_info,
    },
#endif
#if defined(TARGET_I386)
    {
        .name       = "mem",
        .args_type  = "",
        .params     = "",
        .help       = "show the active virtual memory mappings",
        .mhandler.cmd = mem_info,
    },
#endif
    {
        .name       = "mtree",
        .args_type  = "",
        .params     = "",
        .help       = "show memory tree",
        .mhandler.cmd = do_info_mtree,
    },
    {
        .name       = "jit",
        .args_type  = "",
        .params     = "",
        .help       = "show dynamic compiler info",
        .mhandler.cmd = do_info_jit,
    },
    {
        .name       = "kvm",
        .args_type  = "",
        .params     = "",
        .help       = "show KVM information",
        .mhandler.cmd = hmp_info_kvm,
    },
    {
        .name       = "numa",
        .args_type  = "",
        .params     = "",
        .help       = "show NUMA information",
        .mhandler.cmd = do_info_numa,
    },
    {
        .name       = "usb",
        .args_type  = "",
        .params     = "",
        .help       = "show guest USB devices",
        .mhandler.cmd = usb_info,
    },
    {
        .name       = "usbhost",
        .args_type  = "",
        .params     = "",
        .help       = "show host USB devices",
        .mhandler.cmd = usb_host_info,
    },
    {
        .name       = "profile",
        .args_type  = "",
        .params     = "",
        .help       = "show profiling information",
        .mhandler.cmd = do_info_profile,
    },
    {
        .name       = "capture",
        .args_type  = "",
        .params     = "",
        .help       = "show capture information",
        .mhandler.cmd = do_info_capture,
    },
    {
        .name       = "snapshots",
        .args_type  = "",
        .params     = "",
        .help       = "show the currently saved VM snapshots",
        .mhandler.cmd = do_info_snapshots,
    },
    {
        .name       = "status",
        .args_type  = "",
        .params     = "",
        .help       = "show the current VM status (running|paused)",
        .mhandler.cmd = hmp_info_status,
    },
    {
        .name       = "pcmcia",
        .args_type  = "",
        .params     = "",
        .help       = "show guest PCMCIA status",
        .mhandler.cmd = pcmcia_info,
    },
    {
        .name       = "mice",
        .args_type  = "",
        .params     = "",
        .help       = "show which guest mouse is receiving events",
        .mhandler.cmd = hmp_info_mice,
    },
    {
        .name       = "vnc",
        .args_type  = "",
        .params     = "",
        .help       = "show the vnc server status",
        .mhandler.cmd = hmp_info_vnc,
    },
#if defined(CONFIG_SPICE)
    {
        .name       = "spice",
        .args_type  = "",
        .params     = "",
        .help       = "show the spice server status",
        .mhandler.cmd = hmp_info_spice,
    },
#endif
    {
        .name       = "name",
        .args_type  = "",
        .params     = "",
        .help       = "show the current VM name",
        .mhandler.cmd = hmp_info_name,
    },
    {
        .name       = "uuid",
        .args_type  = "",
        .params     = "",
        .help       = "show the current VM UUID",
        .mhandler.cmd = hmp_info_uuid,
    },
    {
        .name       = "cpustats",
        .args_type  = "",
        .params     = "",
        .help       = "show CPU statistics",
        .mhandler.cmd = do_info_cpu_stats,
    },
#if defined(CONFIG_SLIRP)
    {
        .name       = "usernet",
        .args_type  = "",
        .params     = "",
        .help       = "show user network stack connection states",
        .mhandler.cmd = do_info_usernet,
    },
#endif
    {
        .name       = "migrate",
        .args_type  = "",
        .params     = "",
        .help       = "show migration status",
        .mhandler.cmd = hmp_info_migrate,
    },
    {
        .name       = "migrate_capabilities",
        .args_type  = "",
        .params     = "",
        .help       = "show current migration capabilities",
        .mhandler.cmd = hmp_info_migrate_capabilities,
    },
    {
        .name       = "migrate_cache_size",
        .args_type  = "",
        .params     = "",
        .help       = "show current migration xbzrle cache size",
        .mhandler.cmd = hmp_info_migrate_cache_size,
    },
    {
        .name       = "balloon",
        .args_type  = "",
        .params     = "",
        .help       = "show balloon information",
        .mhandler.cmd = hmp_info_balloon,
    },
    {
        .name       = "qtree",
        .args_type  = "",
        .params     = "",
        .help       = "show device tree",
        .mhandler.cmd = do_info_qtree,
    },
    {
        .name       = "qdm",
        .args_type  = "",
        .params     = "",
        .help       = "show qdev device model list",
        .mhandler.cmd = do_info_qdm,
    },
    {
        .name       = "roms",
        .args_type  = "",
        .params     = "",
        .help       = "show roms",
        .mhandler.cmd = do_info_roms,
    },
    {
        .name       = "trace-events",
        .args_type  = "",
        .params     = "",
        .help       = "show available trace-events & their state",
        .mhandler.cmd = do_trace_print_events,
    },
    {
        .name       = "tpm",
        .args_type  = "",
        .params     = "",
        .help       = "show the TPM device",
        .mhandler.cmd = hmp_info_tpm,
    },
    {
        .name       = "memdev",
        .args_type  = "",
        .params     = "",
        .help       = "show the memory device",
        .mhandler.cmd = hmp_info_memdev,
    },
    {
        .name       = NULL,
    },
};

/* mon_cmds and info_cmds would be sorted at runtime */
static mon_cmd_t mon_cmds[] = {
#include "hmp-commands.h"
    { NULL, NULL, },
};

static const mon_cmd_t qmp_cmds[] = {
#include "qmp-commands-old.h"
    { /* NULL */ },
};

/*******************************************************************/

static const char *pch;
static sigjmp_buf expr_env;

#define MD_TLONG 0
#define MD_I32   1

typedef struct MonitorDef {
    const char *name;
    int offset;
    target_long (*get_value)(const struct MonitorDef *md, int val);
    int type;
} MonitorDef;

#if defined(TARGET_I386)
static target_long monitor_get_pc (const struct MonitorDef *md, int val)
{
    CPUArchState *env = mon_get_cpu();
    return env->eip + env->segs[R_CS].base;
}
#endif

#if defined(TARGET_PPC)
static target_long monitor_get_ccr (const struct MonitorDef *md, int val)
{
    CPUArchState *env = mon_get_cpu();
    unsigned int u;
    int i;

    u = 0;
    for (i = 0; i < 8; i++)
        u |= env->crf[i] << (32 - (4 * i));

    return u;
}

static target_long monitor_get_msr (const struct MonitorDef *md, int val)
{
    CPUArchState *env = mon_get_cpu();
    return env->msr;
}

static target_long monitor_get_xer (const struct MonitorDef *md, int val)
{
    CPUArchState *env = mon_get_cpu();
    return env->xer;
}

static target_long monitor_get_decr (const struct MonitorDef *md, int val)
{
    CPUArchState *env = mon_get_cpu();
    return cpu_ppc_load_decr(env);
}

static target_long monitor_get_tbu (const struct MonitorDef *md, int val)
{
    CPUArchState *env = mon_get_cpu();
    return cpu_ppc_load_tbu(env);
}

static target_long monitor_get_tbl (const struct MonitorDef *md, int val)
{
    CPUArchState *env = mon_get_cpu();
    return cpu_ppc_load_tbl(env);
}
#endif

#if defined(TARGET_SPARC)
#ifndef TARGET_SPARC64
static target_long monitor_get_psr (const struct MonitorDef *md, int val)
{
    CPUArchState *env = mon_get_cpu();

    return cpu_get_psr(env);
}
#endif

static target_long monitor_get_reg(const struct MonitorDef *md, int val)
{
    CPUArchState *env = mon_get_cpu();
    return env->regwptr[val];
}
#endif

static const MonitorDef monitor_defs[] = {
#ifdef TARGET_I386

#define SEG(name, seg) \
    { name, offsetof(CPUX86State, segs[seg].selector), NULL, MD_I32 },\
    { name ".base", offsetof(CPUX86State, segs[seg].base) },\
    { name ".limit", offsetof(CPUX86State, segs[seg].limit), NULL, MD_I32 },

    { "eax", offsetof(CPUX86State, regs[0]) },
    { "ecx", offsetof(CPUX86State, regs[1]) },
    { "edx", offsetof(CPUX86State, regs[2]) },
    { "ebx", offsetof(CPUX86State, regs[3]) },
    { "esp|sp", offsetof(CPUX86State, regs[4]) },
    { "ebp|fp", offsetof(CPUX86State, regs[5]) },
    { "esi", offsetof(CPUX86State, regs[6]) },
    { "edi", offsetof(CPUX86State, regs[7]) },
#ifdef TARGET_X86_64
    { "r8", offsetof(CPUX86State, regs[8]) },
    { "r9", offsetof(CPUX86State, regs[9]) },
    { "r10", offsetof(CPUX86State, regs[10]) },
    { "r11", offsetof(CPUX86State, regs[11]) },
    { "r12", offsetof(CPUX86State, regs[12]) },
    { "r13", offsetof(CPUX86State, regs[13]) },
    { "r14", offsetof(CPUX86State, regs[14]) },
    { "r15", offsetof(CPUX86State, regs[15]) },
#endif
    { "eflags", offsetof(CPUX86State, eflags) },
    { "eip", offsetof(CPUX86State, eip) },
    SEG("cs", R_CS)
    SEG("ds", R_DS)
    SEG("es", R_ES)
    SEG("ss", R_SS)
    SEG("fs", R_FS)
    SEG("gs", R_GS)
    { "pc", 0, monitor_get_pc, },
#elif defined(TARGET_PPC)
    /* General purpose registers */
    { "r0", offsetof(CPUPPCState, gpr[0]) },
    { "r1", offsetof(CPUPPCState, gpr[1]) },
    { "r2", offsetof(CPUPPCState, gpr[2]) },
    { "r3", offsetof(CPUPPCState, gpr[3]) },
    { "r4", offsetof(CPUPPCState, gpr[4]) },
    { "r5", offsetof(CPUPPCState, gpr[5]) },
    { "r6", offsetof(CPUPPCState, gpr[6]) },
    { "r7", offsetof(CPUPPCState, gpr[7]) },
    { "r8", offsetof(CPUPPCState, gpr[8]) },
    { "r9", offsetof(CPUPPCState, gpr[9]) },
    { "r10", offsetof(CPUPPCState, gpr[10]) },
    { "r11", offsetof(CPUPPCState, gpr[11]) },
    { "r12", offsetof(CPUPPCState, gpr[12]) },
    { "r13", offsetof(CPUPPCState, gpr[13]) },
    { "r14", offsetof(CPUPPCState, gpr[14]) },
    { "r15", offsetof(CPUPPCState, gpr[15]) },
    { "r16", offsetof(CPUPPCState, gpr[16]) },
    { "r17", offsetof(CPUPPCState, gpr[17]) },
    { "r18", offsetof(CPUPPCState, gpr[18]) },
    { "r19", offsetof(CPUPPCState, gpr[19]) },
    { "r20", offsetof(CPUPPCState, gpr[20]) },
    { "r21", offsetof(CPUPPCState, gpr[21]) },
    { "r22", offsetof(CPUPPCState, gpr[22]) },
    { "r23", offsetof(CPUPPCState, gpr[23]) },
    { "r24", offsetof(CPUPPCState, gpr[24]) },
    { "r25", offsetof(CPUPPCState, gpr[25]) },
    { "r26", offsetof(CPUPPCState, gpr[26]) },
    { "r27", offsetof(CPUPPCState, gpr[27]) },
    { "r28", offsetof(CPUPPCState, gpr[28]) },
    { "r29", offsetof(CPUPPCState, gpr[29]) },
    { "r30", offsetof(CPUPPCState, gpr[30]) },
    { "r31", offsetof(CPUPPCState, gpr[31]) },
    /* Floating point registers */
    { "f0", offsetof(CPUPPCState, fpr[0]) },
    { "f1", offsetof(CPUPPCState, fpr[1]) },
    { "f2", offsetof(CPUPPCState, fpr[2]) },
    { "f3", offsetof(CPUPPCState, fpr[3]) },
    { "f4", offsetof(CPUPPCState, fpr[4]) },
    { "f5", offsetof(CPUPPCState, fpr[5]) },
    { "f6", offsetof(CPUPPCState, fpr[6]) },
    { "f7", offsetof(CPUPPCState, fpr[7]) },
    { "f8", offsetof(CPUPPCState, fpr[8]) },
    { "f9", offsetof(CPUPPCState, fpr[9]) },
    { "f10", offsetof(CPUPPCState, fpr[10]) },
    { "f11", offsetof(CPUPPCState, fpr[11]) },
    { "f12", offsetof(CPUPPCState, fpr[12]) },
    { "f13", offsetof(CPUPPCState, fpr[13]) },
    { "f14", offsetof(CPUPPCState, fpr[14]) },
    { "f15", offsetof(CPUPPCState, fpr[15]) },
    { "f16", offsetof(CPUPPCState, fpr[16]) },
    { "f17", offsetof(CPUPPCState, fpr[17]) },
    { "f18", offsetof(CPUPPCState, fpr[18]) },
    { "f19", offsetof(CPUPPCState, fpr[19]) },
    { "f20", offsetof(CPUPPCState, fpr[20]) },
    { "f21", offsetof(CPUPPCState, fpr[21]) },
    { "f22", offsetof(CPUPPCState, fpr[22]) },
    { "f23", offsetof(CPUPPCState, fpr[23]) },
    { "f24", offsetof(CPUPPCState, fpr[24]) },
    { "f25", offsetof(CPUPPCState, fpr[25]) },
    { "f26", offsetof(CPUPPCState, fpr[26]) },
    { "f27", offsetof(CPUPPCState, fpr[27]) },
    { "f28", offsetof(CPUPPCState, fpr[28]) },
    { "f29", offsetof(CPUPPCState, fpr[29]) },
    { "f30", offsetof(CPUPPCState, fpr[30]) },
    { "f31", offsetof(CPUPPCState, fpr[31]) },
    { "fpscr", offsetof(CPUPPCState, fpscr) },
    /* Next instruction pointer */
    { "nip|pc", offsetof(CPUPPCState, nip) },
    { "lr", offsetof(CPUPPCState, lr) },
    { "ctr", offsetof(CPUPPCState, ctr) },
    { "decr", 0, &monitor_get_decr, },
    { "ccr", 0, &monitor_get_ccr, },
    /* Machine state register */
    { "msr", 0, &monitor_get_msr, },
    { "xer", 0, &monitor_get_xer, },
    { "tbu", 0, &monitor_get_tbu, },
    { "tbl", 0, &monitor_get_tbl, },
    /* Segment registers */
    { "sdr1", offsetof(CPUPPCState, spr[SPR_SDR1]) },
    { "sr0", offsetof(CPUPPCState, sr[0]) },
    { "sr1", offsetof(CPUPPCState, sr[1]) },
    { "sr2", offsetof(CPUPPCState, sr[2]) },
    { "sr3", offsetof(CPUPPCState, sr[3]) },
    { "sr4", offsetof(CPUPPCState, sr[4]) },
    { "sr5", offsetof(CPUPPCState, sr[5]) },
    { "sr6", offsetof(CPUPPCState, sr[6]) },
    { "sr7", offsetof(CPUPPCState, sr[7]) },
    { "sr8", offsetof(CPUPPCState, sr[8]) },
    { "sr9", offsetof(CPUPPCState, sr[9]) },
    { "sr10", offsetof(CPUPPCState, sr[10]) },
    { "sr11", offsetof(CPUPPCState, sr[11]) },
    { "sr12", offsetof(CPUPPCState, sr[12]) },
    { "sr13", offsetof(CPUPPCState, sr[13]) },
    { "sr14", offsetof(CPUPPCState, sr[14]) },
    { "sr15", offsetof(CPUPPCState, sr[15]) },
    /* Too lazy to put BATs... */
    { "pvr", offsetof(CPUPPCState, spr[SPR_PVR]) },

    { "srr0", offsetof(CPUPPCState, spr[SPR_SRR0]) },
    { "srr1", offsetof(CPUPPCState, spr[SPR_SRR1]) },
    { "dar", offsetof(CPUPPCState, spr[SPR_DAR]) },
    { "dsisr", offsetof(CPUPPCState, spr[SPR_DSISR]) },
    { "cfar", offsetof(CPUPPCState, spr[SPR_CFAR]) },
    { "sprg0", offsetof(CPUPPCState, spr[SPR_SPRG0]) },
    { "sprg1", offsetof(CPUPPCState, spr[SPR_SPRG1]) },
    { "sprg2", offsetof(CPUPPCState, spr[SPR_SPRG2]) },
    { "sprg3", offsetof(CPUPPCState, spr[SPR_SPRG3]) },
    { "sprg4", offsetof(CPUPPCState, spr[SPR_SPRG4]) },
    { "sprg5", offsetof(CPUPPCState, spr[SPR_SPRG5]) },
    { "sprg6", offsetof(CPUPPCState, spr[SPR_SPRG6]) },
    { "sprg7", offsetof(CPUPPCState, spr[SPR_SPRG7]) },
    { "pid", offsetof(CPUPPCState, spr[SPR_BOOKE_PID]) },
    { "csrr0", offsetof(CPUPPCState, spr[SPR_BOOKE_CSRR0]) },
    { "csrr1", offsetof(CPUPPCState, spr[SPR_BOOKE_CSRR1]) },
    { "esr", offsetof(CPUPPCState, spr[SPR_BOOKE_ESR]) },
    { "dear", offsetof(CPUPPCState, spr[SPR_BOOKE_DEAR]) },
    { "mcsr", offsetof(CPUPPCState, spr[SPR_BOOKE_MCSR]) },
    { "tsr", offsetof(CPUPPCState, spr[SPR_BOOKE_TSR]) },
    { "tcr", offsetof(CPUPPCState, spr[SPR_BOOKE_TCR]) },
    { "vrsave", offsetof(CPUPPCState, spr[SPR_VRSAVE]) },
    { "pir", offsetof(CPUPPCState, spr[SPR_BOOKE_PIR]) },
    { "mcsrr0", offsetof(CPUPPCState, spr[SPR_BOOKE_MCSRR0]) },
    { "mcsrr1", offsetof(CPUPPCState, spr[SPR_BOOKE_MCSRR1]) },
    { "decar", offsetof(CPUPPCState, spr[SPR_BOOKE_DECAR]) },
    { "ivpr", offsetof(CPUPPCState, spr[SPR_BOOKE_IVPR]) },
    { "epcr", offsetof(CPUPPCState, spr[SPR_BOOKE_EPCR]) },
    { "sprg8", offsetof(CPUPPCState, spr[SPR_BOOKE_SPRG8]) },
    { "ivor0", offsetof(CPUPPCState, spr[SPR_BOOKE_IVOR0]) },
    { "ivor1", offsetof(CPUPPCState, spr[SPR_BOOKE_IVOR1]) },
    { "ivor2", offsetof(CPUPPCState, spr[SPR_BOOKE_IVOR2]) },
    { "ivor3", offsetof(CPUPPCState, spr[SPR_BOOKE_IVOR3]) },
    { "ivor4", offsetof(CPUPPCState, spr[SPR_BOOKE_IVOR4]) },
    { "ivor5", offsetof(CPUPPCState, spr[SPR_BOOKE_IVOR5]) },
    { "ivor6", offsetof(CPUPPCState, spr[SPR_BOOKE_IVOR6]) },
    { "ivor7", offsetof(CPUPPCState, spr[SPR_BOOKE_IVOR7]) },
    { "ivor8", offsetof(CPUPPCState, spr[SPR_BOOKE_IVOR8]) },
    { "ivor9", offsetof(CPUPPCState, spr[SPR_BOOKE_IVOR9]) },
    { "ivor10", offsetof(CPUPPCState, spr[SPR_BOOKE_IVOR10]) },
    { "ivor11", offsetof(CPUPPCState, spr[SPR_BOOKE_IVOR11]) },
    { "ivor12", offsetof(CPUPPCState, spr[SPR_BOOKE_IVOR12]) },
    { "ivor13", offsetof(CPUPPCState, spr[SPR_BOOKE_IVOR13]) },
    { "ivor14", offsetof(CPUPPCState, spr[SPR_BOOKE_IVOR14]) },
    { "ivor15", offsetof(CPUPPCState, spr[SPR_BOOKE_IVOR15]) },
    { "ivor32", offsetof(CPUPPCState, spr[SPR_BOOKE_IVOR32]) },
    { "ivor33", offsetof(CPUPPCState, spr[SPR_BOOKE_IVOR33]) },
    { "ivor34", offsetof(CPUPPCState, spr[SPR_BOOKE_IVOR34]) },
    { "ivor35", offsetof(CPUPPCState, spr[SPR_BOOKE_IVOR35]) },
    { "ivor36", offsetof(CPUPPCState, spr[SPR_BOOKE_IVOR36]) },
    { "ivor37", offsetof(CPUPPCState, spr[SPR_BOOKE_IVOR37]) },
    { "mas0", offsetof(CPUPPCState, spr[SPR_BOOKE_MAS0]) },
    { "mas1", offsetof(CPUPPCState, spr[SPR_BOOKE_MAS1]) },
    { "mas2", offsetof(CPUPPCState, spr[SPR_BOOKE_MAS2]) },
    { "mas3", offsetof(CPUPPCState, spr[SPR_BOOKE_MAS3]) },
    { "mas4", offsetof(CPUPPCState, spr[SPR_BOOKE_MAS4]) },
    { "mas6", offsetof(CPUPPCState, spr[SPR_BOOKE_MAS6]) },
    { "mas7", offsetof(CPUPPCState, spr[SPR_BOOKE_MAS7]) },
    { "mmucfg", offsetof(CPUPPCState, spr[SPR_MMUCFG]) },
    { "tlb0cfg", offsetof(CPUPPCState, spr[SPR_BOOKE_TLB0CFG]) },
    { "tlb1cfg", offsetof(CPUPPCState, spr[SPR_BOOKE_TLB1CFG]) },
    { "epr", offsetof(CPUPPCState, spr[SPR_BOOKE_EPR]) },
    { "eplc", offsetof(CPUPPCState, spr[SPR_BOOKE_EPLC]) },
    { "epsc", offsetof(CPUPPCState, spr[SPR_BOOKE_EPSC]) },
    { "svr", offsetof(CPUPPCState, spr[SPR_E500_SVR]) },
    { "mcar", offsetof(CPUPPCState, spr[SPR_Exxx_MCAR]) },
    { "pid1", offsetof(CPUPPCState, spr[SPR_BOOKE_PID1]) },
    { "pid2", offsetof(CPUPPCState, spr[SPR_BOOKE_PID2]) },
    { "hid0", offsetof(CPUPPCState, spr[SPR_HID0]) },

#elif defined(TARGET_SPARC)
    { "g0", offsetof(CPUSPARCState, gregs[0]) },
    { "g1", offsetof(CPUSPARCState, gregs[1]) },
    { "g2", offsetof(CPUSPARCState, gregs[2]) },
    { "g3", offsetof(CPUSPARCState, gregs[3]) },
    { "g4", offsetof(CPUSPARCState, gregs[4]) },
    { "g5", offsetof(CPUSPARCState, gregs[5]) },
    { "g6", offsetof(CPUSPARCState, gregs[6]) },
    { "g7", offsetof(CPUSPARCState, gregs[7]) },
    { "o0", 0, monitor_get_reg },
    { "o1", 1, monitor_get_reg },
    { "o2", 2, monitor_get_reg },
    { "o3", 3, monitor_get_reg },
    { "o4", 4, monitor_get_reg },
    { "o5", 5, monitor_get_reg },
    { "o6", 6, monitor_get_reg },
    { "o7", 7, monitor_get_reg },
    { "l0", 8, monitor_get_reg },
    { "l1", 9, monitor_get_reg },
    { "l2", 10, monitor_get_reg },
    { "l3", 11, monitor_get_reg },
    { "l4", 12, monitor_get_reg },
    { "l5", 13, monitor_get_reg },
    { "l6", 14, monitor_get_reg },
    { "l7", 15, monitor_get_reg },
    { "i0", 16, monitor_get_reg },
    { "i1", 17, monitor_get_reg },
    { "i2", 18, monitor_get_reg },
    { "i3", 19, monitor_get_reg },
    { "i4", 20, monitor_get_reg },
    { "i5", 21, monitor_get_reg },
    { "i6", 22, monitor_get_reg },
    { "i7", 23, monitor_get_reg },
    { "pc", offsetof(CPUSPARCState, pc) },
    { "npc", offsetof(CPUSPARCState, npc) },
    { "y", offsetof(CPUSPARCState, y) },
#ifndef TARGET_SPARC64
    { "psr", 0, &monitor_get_psr, },
    { "wim", offsetof(CPUSPARCState, wim) },
#endif
    { "tbr", offsetof(CPUSPARCState, tbr) },
    { "fsr", offsetof(CPUSPARCState, fsr) },
    { "f0", offsetof(CPUSPARCState, fpr[0].l.upper) },
    { "f1", offsetof(CPUSPARCState, fpr[0].l.lower) },
    { "f2", offsetof(CPUSPARCState, fpr[1].l.upper) },
    { "f3", offsetof(CPUSPARCState, fpr[1].l.lower) },
    { "f4", offsetof(CPUSPARCState, fpr[2].l.upper) },
    { "f5", offsetof(CPUSPARCState, fpr[2].l.lower) },
    { "f6", offsetof(CPUSPARCState, fpr[3].l.upper) },
    { "f7", offsetof(CPUSPARCState, fpr[3].l.lower) },
    { "f8", offsetof(CPUSPARCState, fpr[4].l.upper) },
    { "f9", offsetof(CPUSPARCState, fpr[4].l.lower) },
    { "f10", offsetof(CPUSPARCState, fpr[5].l.upper) },
    { "f11", offsetof(CPUSPARCState, fpr[5].l.lower) },
    { "f12", offsetof(CPUSPARCState, fpr[6].l.upper) },
    { "f13", offsetof(CPUSPARCState, fpr[6].l.lower) },
    { "f14", offsetof(CPUSPARCState, fpr[7].l.upper) },
    { "f15", offsetof(CPUSPARCState, fpr[7].l.lower) },
    { "f16", offsetof(CPUSPARCState, fpr[8].l.upper) },
    { "f17", offsetof(CPUSPARCState, fpr[8].l.lower) },
    { "f18", offsetof(CPUSPARCState, fpr[9].l.upper) },
    { "f19", offsetof(CPUSPARCState, fpr[9].l.lower) },
    { "f20", offsetof(CPUSPARCState, fpr[10].l.upper) },
    { "f21", offsetof(CPUSPARCState, fpr[10].l.lower) },
    { "f22", offsetof(CPUSPARCState, fpr[11].l.upper) },
    { "f23", offsetof(CPUSPARCState, fpr[11].l.lower) },
    { "f24", offsetof(CPUSPARCState, fpr[12].l.upper) },
    { "f25", offsetof(CPUSPARCState, fpr[12].l.lower) },
    { "f26", offsetof(CPUSPARCState, fpr[13].l.upper) },
    { "f27", offsetof(CPUSPARCState, fpr[13].l.lower) },
    { "f28", offsetof(CPUSPARCState, fpr[14].l.upper) },
    { "f29", offsetof(CPUSPARCState, fpr[14].l.lower) },
    { "f30", offsetof(CPUSPARCState, fpr[15].l.upper) },
    { "f31", offsetof(CPUSPARCState, fpr[15].l.lower) },
#ifdef TARGET_SPARC64
    { "f32", offsetof(CPUSPARCState, fpr[16]) },
    { "f34", offsetof(CPUSPARCState, fpr[17]) },
    { "f36", offsetof(CPUSPARCState, fpr[18]) },
    { "f38", offsetof(CPUSPARCState, fpr[19]) },
    { "f40", offsetof(CPUSPARCState, fpr[20]) },
    { "f42", offsetof(CPUSPARCState, fpr[21]) },
    { "f44", offsetof(CPUSPARCState, fpr[22]) },
    { "f46", offsetof(CPUSPARCState, fpr[23]) },
    { "f48", offsetof(CPUSPARCState, fpr[24]) },
    { "f50", offsetof(CPUSPARCState, fpr[25]) },
    { "f52", offsetof(CPUSPARCState, fpr[26]) },
    { "f54", offsetof(CPUSPARCState, fpr[27]) },
    { "f56", offsetof(CPUSPARCState, fpr[28]) },
    { "f58", offsetof(CPUSPARCState, fpr[29]) },
    { "f60", offsetof(CPUSPARCState, fpr[30]) },
    { "f62", offsetof(CPUSPARCState, fpr[31]) },
    { "asi", offsetof(CPUSPARCState, asi) },
    { "pstate", offsetof(CPUSPARCState, pstate) },
    { "cansave", offsetof(CPUSPARCState, cansave) },
    { "canrestore", offsetof(CPUSPARCState, canrestore) },
    { "otherwin", offsetof(CPUSPARCState, otherwin) },
    { "wstate", offsetof(CPUSPARCState, wstate) },
    { "cleanwin", offsetof(CPUSPARCState, cleanwin) },
    { "fprs", offsetof(CPUSPARCState, fprs) },
#endif
#endif
    { NULL },
};

static void GCC_FMT_ATTR(2, 3) QEMU_NORETURN
expr_error(Monitor *mon, const char *fmt, ...)
{
    va_list ap;
    va_start(ap, fmt);
    monitor_vprintf(mon, fmt, ap);
    monitor_printf(mon, "\n");
    va_end(ap);
    siglongjmp(expr_env, 1);
}

/* return 0 if OK, -1 if not found */
static int get_monitor_def(target_long *pval, const char *name)
{
    const MonitorDef *md;
    void *ptr;

    for(md = monitor_defs; md->name != NULL; md++) {
        if (compare_cmd(name, md->name)) {
            if (md->get_value) {
                *pval = md->get_value(md, md->offset);
            } else {
                CPUArchState *env = mon_get_cpu();
                ptr = (uint8_t *)env + md->offset;
                switch(md->type) {
                case MD_I32:
                    *pval = *(int32_t *)ptr;
                    break;
                case MD_TLONG:
                    *pval = *(target_long *)ptr;
                    break;
                default:
                    *pval = 0;
                    break;
                }
            }
            return 0;
        }
    }
    return -1;
}

static void next(void)
{
    if (*pch != '\0') {
        pch++;
        while (qemu_isspace(*pch))
            pch++;
    }
}

static int64_t expr_sum(Monitor *mon);

static int64_t expr_unary(Monitor *mon)
{
    int64_t n;
    char *p;
    int ret;

    switch(*pch) {
    case '+':
        next();
        n = expr_unary(mon);
        break;
    case '-':
        next();
        n = -expr_unary(mon);
        break;
    case '~':
        next();
        n = ~expr_unary(mon);
        break;
    case '(':
        next();
        n = expr_sum(mon);
        if (*pch != ')') {
            expr_error(mon, "')' expected");
        }
        next();
        break;
    case '\'':
        pch++;
        if (*pch == '\0')
            expr_error(mon, "character constant expected");
        n = *pch;
        pch++;
        if (*pch != '\'')
            expr_error(mon, "missing terminating \' character");
        next();
        break;
    case '$':
        {
            char buf[128], *q;
            target_long reg=0;

            pch++;
            q = buf;
            while ((*pch >= 'a' && *pch <= 'z') ||
                   (*pch >= 'A' && *pch <= 'Z') ||
                   (*pch >= '0' && *pch <= '9') ||
                   *pch == '_' || *pch == '.') {
                if ((q - buf) < sizeof(buf) - 1)
                    *q++ = *pch;
                pch++;
            }
            while (qemu_isspace(*pch))
                pch++;
            *q = 0;
            ret = get_monitor_def(&reg, buf);
            if (ret < 0)
                expr_error(mon, "unknown register");
            n = reg;
        }
        break;
    case '\0':
        expr_error(mon, "unexpected end of expression");
        n = 0;
        break;
    default:
        errno = 0;
        n = strtoull(pch, &p, 0);
        if (errno == ERANGE) {
            expr_error(mon, "number too large");
        }
        if (pch == p) {
            expr_error(mon, "invalid char '%c' in expression", *p);
        }
        pch = p;
        while (qemu_isspace(*pch))
            pch++;
        break;
    }
    return n;
}


static int64_t expr_prod(Monitor *mon)
{
    int64_t val, val2;
    int op;

    val = expr_unary(mon);
    for(;;) {
        op = *pch;
        if (op != '*' && op != '/' && op != '%')
            break;
        next();
        val2 = expr_unary(mon);
        switch(op) {
        default:
        case '*':
            val *= val2;
            break;
        case '/':
        case '%':
            if (val2 == 0)
                expr_error(mon, "division by zero");
            if (op == '/')
                val /= val2;
            else
                val %= val2;
            break;
        }
    }
    return val;
}

static int64_t expr_logic(Monitor *mon)
{
    int64_t val, val2;
    int op;

    val = expr_prod(mon);
    for(;;) {
        op = *pch;
        if (op != '&' && op != '|' && op != '^')
            break;
        next();
        val2 = expr_prod(mon);
        switch(op) {
        default:
        case '&':
            val &= val2;
            break;
        case '|':
            val |= val2;
            break;
        case '^':
            val ^= val2;
            break;
        }
    }
    return val;
}

static int64_t expr_sum(Monitor *mon)
{
    int64_t val, val2;
    int op;

    val = expr_logic(mon);
    for(;;) {
        op = *pch;
        if (op != '+' && op != '-')
            break;
        next();
        val2 = expr_logic(mon);
        if (op == '+')
            val += val2;
        else
            val -= val2;
    }
    return val;
}

static int get_expr(Monitor *mon, int64_t *pval, const char **pp)
{
    pch = *pp;
    if (sigsetjmp(expr_env, 0)) {
        *pp = pch;
        return -1;
    }
    while (qemu_isspace(*pch))
        pch++;
    *pval = expr_sum(mon);
    *pp = pch;
    return 0;
}

static int get_double(Monitor *mon, double *pval, const char **pp)
{
    const char *p = *pp;
    char *tailp;
    double d;

    d = strtod(p, &tailp);
    if (tailp == p) {
        monitor_printf(mon, "Number expected\n");
        return -1;
    }
    if (d != d || d - d != 0) {
        /* NaN or infinity */
        monitor_printf(mon, "Bad number\n");
        return -1;
    }
    *pval = d;
    *pp = tailp;
    return 0;
}

/*
 * Store the command-name in cmdname, and return a pointer to
 * the remaining of the command string.
 */
static const char *get_command_name(const char *cmdline,
                                    char *cmdname, size_t nlen)
{
    size_t len;
    const char *p, *pstart;

    p = cmdline;
    while (qemu_isspace(*p))
        p++;
    if (*p == '\0')
        return NULL;
    pstart = p;
    while (*p != '\0' && *p != '/' && !qemu_isspace(*p))
        p++;
    len = p - pstart;
    if (len > nlen - 1)
        len = nlen - 1;
    memcpy(cmdname, pstart, len);
    cmdname[len] = '\0';
    return p;
}

/**
 * Read key of 'type' into 'key' and return the current
 * 'type' pointer.
 */
static char *key_get_info(const char *type, char **key)
{
    size_t len;
    char *p, *str;

    if (*type == ',')
        type++;

    p = strchr(type, ':');
    if (!p) {
        *key = NULL;
        return NULL;
    }
    len = p - type;

    str = g_malloc(len + 1);
    memcpy(str, type, len);
    str[len] = '\0';

    *key = str;
    return ++p;
}

static int default_fmt_format = 'x';
static int default_fmt_size = 4;

static int is_valid_option(const char *c, const char *typestr)
{
    char option[3];
  
    option[0] = '-';
    option[1] = *c;
    option[2] = '\0';
  
    typestr = strstr(typestr, option);
    return (typestr != NULL);
}

static const mon_cmd_t *search_dispatch_table(const mon_cmd_t *disp_table,
                                              const char *cmdname)
{
    const mon_cmd_t *cmd;

    for (cmd = disp_table; cmd->name != NULL; cmd++) {
        if (compare_cmd(cmdname, cmd->name)) {
            return cmd;
        }
    }

    return NULL;
}

static const mon_cmd_t *qmp_find_cmd(const char *cmdname)
{
    return search_dispatch_table(qmp_cmds, cmdname);
}

/*
 * Parse @cmdline according to command table @table.
 * If @cmdline is blank, return NULL.
 * If it can't be parsed, report to @mon, and return NULL.
 * Else, insert command arguments into @qdict, and return the command.
 * If a sub-command table exists, and if @cmdline contains an additional string
 * for a sub-command, this function will try to search the sub-command table.
 * If no additional string for a sub-command is present, this function will
 * return the command found in @table.
 * Do not assume the returned command points into @table!  It doesn't
 * when the command is a sub-command.
 */
static const mon_cmd_t *monitor_parse_command(Monitor *mon,
                                              const char *cmdline,
                                              int start,
                                              mon_cmd_t *table,
                                              QDict *qdict)
{
    const char *p, *typestr;
    int c;
    const mon_cmd_t *cmd;
    char cmdname[256];
    char buf[1024];
    char *key;

#ifdef DEBUG
    monitor_printf(mon, "command='%s', start='%d'\n", cmdline, start);
#endif

    /* extract the command name */
    p = get_command_name(cmdline + start, cmdname, sizeof(cmdname));
    if (!p)
        return NULL;

    cmd = search_dispatch_table(table, cmdname);
    if (!cmd) {
        monitor_printf(mon, "unknown command: '%.*s'\n",
                       (int)(p - cmdline), cmdline);
        return NULL;
    }

    /* filter out following useless space */
    while (qemu_isspace(*p)) {
        p++;
    }
    /* search sub command */
    if (cmd->sub_table != NULL) {
        /* check if user set additional command */
        if (*p == '\0') {
            return cmd;
        }
        return monitor_parse_command(mon, cmdline, p - cmdline,
                                     cmd->sub_table, qdict);
    }

    /* parse the parameters */
    typestr = cmd->args_type;
    for(;;) {
        typestr = key_get_info(typestr, &key);
        if (!typestr)
            break;
        c = *typestr;
        typestr++;
        switch(c) {
        case 'F':
        case 'B':
        case 's':
            {
                int ret;

                while (qemu_isspace(*p))
                    p++;
                if (*typestr == '?') {
                    typestr++;
                    if (*p == '\0') {
                        /* no optional string: NULL argument */
                        break;
                    }
                }
                ret = get_str(buf, sizeof(buf), &p);
                if (ret < 0) {
                    switch(c) {
                    case 'F':
                        monitor_printf(mon, "%s: filename expected\n",
                                       cmdname);
                        break;
                    case 'B':
                        monitor_printf(mon, "%s: block device name expected\n",
                                       cmdname);
                        break;
                    default:
                        monitor_printf(mon, "%s: string expected\n", cmdname);
                        break;
                    }
                    goto fail;
                }
                qdict_put(qdict, key, qstring_from_str(buf));
            }
            break;
        case 'O':
            {
                QemuOptsList *opts_list;
                QemuOpts *opts;

                opts_list = qemu_find_opts(key);
                if (!opts_list || opts_list->desc->name) {
                    goto bad_type;
                }
                while (qemu_isspace(*p)) {
                    p++;
                }
                if (!*p)
                    break;
                if (get_str(buf, sizeof(buf), &p) < 0) {
                    goto fail;
                }
                opts = qemu_opts_parse(opts_list, buf, 1);
                if (!opts) {
                    goto fail;
                }
                qemu_opts_to_qdict(opts, qdict);
                qemu_opts_del(opts);
            }
            break;
        case '/':
            {
                int count, format, size;

                while (qemu_isspace(*p))
                    p++;
                if (*p == '/') {
                    /* format found */
                    p++;
                    count = 1;
                    if (qemu_isdigit(*p)) {
                        count = 0;
                        while (qemu_isdigit(*p)) {
                            count = count * 10 + (*p - '0');
                            p++;
                        }
                    }
                    size = -1;
                    format = -1;
                    for(;;) {
                        switch(*p) {
                        case 'o':
                        case 'd':
                        case 'u':
                        case 'x':
                        case 'i':
                        case 'c':
                            format = *p++;
                            break;
                        case 'b':
                            size = 1;
                            p++;
                            break;
                        case 'h':
                            size = 2;
                            p++;
                            break;
                        case 'w':
                            size = 4;
                            p++;
                            break;
                        case 'g':
                        case 'L':
                            size = 8;
                            p++;
                            break;
                        default:
                            goto next;
                        }
                    }
                next:
                    if (*p != '\0' && !qemu_isspace(*p)) {
                        monitor_printf(mon, "invalid char in format: '%c'\n",
                                       *p);
                        goto fail;
                    }
                    if (format < 0)
                        format = default_fmt_format;
                    if (format != 'i') {
                        /* for 'i', not specifying a size gives -1 as size */
                        if (size < 0)
                            size = default_fmt_size;
                        default_fmt_size = size;
                    }
                    default_fmt_format = format;
                } else {
                    count = 1;
                    format = default_fmt_format;
                    if (format != 'i') {
                        size = default_fmt_size;
                    } else {
                        size = -1;
                    }
                }
                qdict_put(qdict, "count", qint_from_int(count));
                qdict_put(qdict, "format", qint_from_int(format));
                qdict_put(qdict, "size", qint_from_int(size));
            }
            break;
        case 'i':
        case 'l':
        case 'M':
            {
                int64_t val;

                while (qemu_isspace(*p))
                    p++;
                if (*typestr == '?' || *typestr == '.') {
                    if (*typestr == '?') {
                        if (*p == '\0') {
                            typestr++;
                            break;
                        }
                    } else {
                        if (*p == '.') {
                            p++;
                            while (qemu_isspace(*p))
                                p++;
                        } else {
                            typestr++;
                            break;
                        }
                    }
                    typestr++;
                }
                if (get_expr(mon, &val, &p))
                    goto fail;
                /* Check if 'i' is greater than 32-bit */
                if ((c == 'i') && ((val >> 32) & 0xffffffff)) {
                    monitor_printf(mon, "\'%s\' has failed: ", cmdname);
                    monitor_printf(mon, "integer is for 32-bit values\n");
                    goto fail;
                } else if (c == 'M') {
                    if (val < 0) {
                        monitor_printf(mon, "enter a positive value\n");
                        goto fail;
                    }
                    val <<= 20;
                }
                qdict_put(qdict, key, qint_from_int(val));
            }
            break;
        case 'o':
            {
                int64_t val;
                char *end;

                while (qemu_isspace(*p)) {
                    p++;
                }
                if (*typestr == '?') {
                    typestr++;
                    if (*p == '\0') {
                        break;
                    }
                }
                val = strtosz(p, &end);
                if (val < 0) {
                    monitor_printf(mon, "invalid size\n");
                    goto fail;
                }
                qdict_put(qdict, key, qint_from_int(val));
                p = end;
            }
            break;
        case 'T':
            {
                double val;

                while (qemu_isspace(*p))
                    p++;
                if (*typestr == '?') {
                    typestr++;
                    if (*p == '\0') {
                        break;
                    }
                }
                if (get_double(mon, &val, &p) < 0) {
                    goto fail;
                }
                if (p[0] && p[1] == 's') {
                    switch (*p) {
                    case 'm':
                        val /= 1e3; p += 2; break;
                    case 'u':
                        val /= 1e6; p += 2; break;
                    case 'n':
                        val /= 1e9; p += 2; break;
                    }
                }
                if (*p && !qemu_isspace(*p)) {
                    monitor_printf(mon, "Unknown unit suffix\n");
                    goto fail;
                }
                qdict_put(qdict, key, qfloat_from_double(val));
            }
            break;
        case 'b':
            {
                const char *beg;
                int val;

                while (qemu_isspace(*p)) {
                    p++;
                }
                beg = p;
                while (qemu_isgraph(*p)) {
                    p++;
                }
                if (p - beg == 2 && !memcmp(beg, "on", p - beg)) {
                    val = 1;
                } else if (p - beg == 3 && !memcmp(beg, "off", p - beg)) {
                    val = 0;
                } else {
                    monitor_printf(mon, "Expected 'on' or 'off'\n");
                    goto fail;
                }
                qdict_put(qdict, key, qbool_from_int(val));
            }
            break;
        case '-':
            {
                const char *tmp = p;
                int skip_key = 0;
                /* option */

                c = *typestr++;
                if (c == '\0')
                    goto bad_type;
                while (qemu_isspace(*p))
                    p++;
                if (*p == '-') {
                    p++;
                    if(c != *p) {
                        if(!is_valid_option(p, typestr)) {
                  
                            monitor_printf(mon, "%s: unsupported option -%c\n",
                                           cmdname, *p);
                            goto fail;
                        } else {
                            skip_key = 1;
                        }
                    }
                    if(skip_key) {
                        p = tmp;
                    } else {
                        /* has option */
                        p++;
                        qdict_put(qdict, key, qbool_from_int(1));
                    }
                }
            }
            break;
        case 'S':
            {
                /* package all remaining string */
                int len;

                while (qemu_isspace(*p)) {
                    p++;
                }
                if (*typestr == '?') {
                    typestr++;
                    if (*p == '\0') {
                        /* no remaining string: NULL argument */
                        break;
                    }
                }
                len = strlen(p);
                if (len <= 0) {
                    monitor_printf(mon, "%s: string expected\n",
                                   cmdname);
                    break;
                }
                qdict_put(qdict, key, qstring_from_str(p));
                p += len;
            }
            break;
        default:
        bad_type:
            monitor_printf(mon, "%s: unknown type '%c'\n", cmdname, c);
            goto fail;
        }
        g_free(key);
        key = NULL;
    }
    /* check that all arguments were parsed */
    while (qemu_isspace(*p))
        p++;
    if (*p != '\0') {
        monitor_printf(mon, "%s: extraneous characters at the end of line\n",
                       cmdname);
        goto fail;
    }

    return cmd;

fail:
    g_free(key);
    return NULL;
}

void monitor_set_error(Monitor *mon, QError *qerror)
{
    /* report only the first error */
    if (!mon->error) {
        mon->error = qerror;
    } else {
        QDECREF(qerror);
    }
}

static void handler_audit(Monitor *mon, const mon_cmd_t *cmd, int ret)
{
    if (ret && !monitor_has_error(mon)) {
        /*
         * If it returns failure, it must have passed on error.
         *
         * Action: Report an internal error to the client if in QMP.
         */
        qerror_report(QERR_UNDEFINED_ERROR);
    }
}

static void handle_user_command(Monitor *mon, const char *cmdline)
{
    QDict *qdict;
    const mon_cmd_t *cmd;

    qdict = qdict_new();

    cmd = monitor_parse_command(mon, cmdline, 0, mon->cmd_table, qdict);
    if (!cmd)
        goto out;

    if (handler_is_async(cmd)) {
        user_async_cmd_handler(mon, cmd, qdict);
    } else if (handler_is_qobject(cmd)) {
        QObject *data = NULL;

        /* XXX: ignores the error code */
        cmd->mhandler.cmd_new(mon, qdict, &data);
        assert(!monitor_has_error(mon));
        if (data) {
            cmd->user_print(mon, data);
            qobject_decref(data);
        }
    } else {
        cmd->mhandler.cmd(mon, qdict);
    }

out:
    QDECREF(qdict);
}

static void cmd_completion(Monitor *mon, const char *name, const char *list)
{
    const char *p, *pstart;
    char cmd[128];
    int len;

    p = list;
    for(;;) {
        pstart = p;
        p = strchr(p, '|');
        if (!p)
            p = pstart + strlen(pstart);
        len = p - pstart;
        if (len > sizeof(cmd) - 2)
            len = sizeof(cmd) - 2;
        memcpy(cmd, pstart, len);
        cmd[len] = '\0';
        if (name[0] == '\0' || !strncmp(name, cmd, strlen(name))) {
            readline_add_completion(mon->rs, cmd);
        }
        if (*p == '\0')
            break;
        p++;
    }
}

static void file_completion(Monitor *mon, const char *input)
{
    DIR *ffs;
    struct dirent *d;
    char path[1024];
    char file[1024], file_prefix[1024];
    int input_path_len;
    const char *p;

    p = strrchr(input, '/');
    if (!p) {
        input_path_len = 0;
        pstrcpy(file_prefix, sizeof(file_prefix), input);
        pstrcpy(path, sizeof(path), ".");
    } else {
        input_path_len = p - input + 1;
        memcpy(path, input, input_path_len);
        if (input_path_len > sizeof(path) - 1)
            input_path_len = sizeof(path) - 1;
        path[input_path_len] = '\0';
        pstrcpy(file_prefix, sizeof(file_prefix), p + 1);
    }
#ifdef DEBUG_COMPLETION
    monitor_printf(mon, "input='%s' path='%s' prefix='%s'\n",
                   input, path, file_prefix);
#endif
    ffs = opendir(path);
    if (!ffs)
        return;
    for(;;) {
        struct stat sb;
        d = readdir(ffs);
        if (!d)
            break;

        if (strcmp(d->d_name, ".") == 0 || strcmp(d->d_name, "..") == 0) {
            continue;
        }

        if (strstart(d->d_name, file_prefix, NULL)) {
            memcpy(file, input, input_path_len);
            if (input_path_len < sizeof(file))
                pstrcpy(file + input_path_len, sizeof(file) - input_path_len,
                        d->d_name);
            /* stat the file to find out if it's a directory.
             * In that case add a slash to speed up typing long paths
             */
            if (stat(file, &sb) == 0 && S_ISDIR(sb.st_mode)) {
                pstrcat(file, sizeof(file), "/");
            }
            readline_add_completion(mon->rs, file);
        }
    }
    closedir(ffs);
}

typedef struct MonitorBlockComplete {
    Monitor *mon;
    const char *input;
} MonitorBlockComplete;

static void block_completion_it(void *opaque, BlockDriverState *bs)
{
    const char *name = bdrv_get_device_name(bs);
    MonitorBlockComplete *mbc = opaque;
    Monitor *mon = mbc->mon;
    const char *input = mbc->input;

    if (input[0] == '\0' ||
        !strncmp(name, (char *)input, strlen(input))) {
        readline_add_completion(mon->rs, name);
    }
}

static const char *next_arg_type(const char *typestr)
{
    const char *p = strchr(typestr, ':');
    return (p != NULL ? ++p : typestr);
}

static void add_completion_option(ReadLineState *rs, const char *str,
                                  const char *option)
{
    if (!str || !option) {
        return;
    }
    if (!strncmp(option, str, strlen(str))) {
        readline_add_completion(rs, option);
    }
}

void chardev_add_completion(ReadLineState *rs, int nb_args, const char *str)
{
    size_t len;
    ChardevBackendInfoList *list, *start;

    if (nb_args != 2) {
        return;
    }
    len = strlen(str);
    readline_set_completion_index(rs, len);

    start = list = qmp_query_chardev_backends(NULL);
    while (list) {
        const char *chr_name = list->value->name;

        if (!strncmp(chr_name, str, len)) {
            readline_add_completion(rs, chr_name);
        }
        list = list->next;
    }
    qapi_free_ChardevBackendInfoList(start);
}

void netdev_add_completion(ReadLineState *rs, int nb_args, const char *str)
{
    size_t len;
    int i;

    if (nb_args != 2) {
        return;
    }
    len = strlen(str);
    readline_set_completion_index(rs, len);
    for (i = 0; NetClientOptionsKind_lookup[i]; i++) {
        add_completion_option(rs, str, NetClientOptionsKind_lookup[i]);
    }
}

void device_add_completion(ReadLineState *rs, int nb_args, const char *str)
{
    GSList *list, *elt;
    size_t len;

    if (nb_args != 2) {
        return;
    }

    len = strlen(str);
    readline_set_completion_index(rs, len);
    list = elt = object_class_get_list(TYPE_DEVICE, false);
    while (elt) {
        const char *name;
        DeviceClass *dc = OBJECT_CLASS_CHECK(DeviceClass, elt->data,
                                             TYPE_DEVICE);
        name = object_class_get_name(OBJECT_CLASS(dc));

        if (!dc->cannot_instantiate_with_device_add_yet
            && !strncmp(name, str, len)) {
            readline_add_completion(rs, name);
        }
        elt = elt->next;
    }
    g_slist_free(list);
}

void object_add_completion(ReadLineState *rs, int nb_args, const char *str)
{
    GSList *list, *elt;
    size_t len;

    if (nb_args != 2) {
        return;
    }

    len = strlen(str);
    readline_set_completion_index(rs, len);
    list = elt = object_class_get_list(TYPE_USER_CREATABLE, false);
    while (elt) {
        const char *name;

        name = object_class_get_name(OBJECT_CLASS(elt->data));
        if (!strncmp(name, str, len) && strcmp(name, TYPE_USER_CREATABLE)) {
            readline_add_completion(rs, name);
        }
        elt = elt->next;
    }
    g_slist_free(list);
}

static void device_del_bus_completion(ReadLineState *rs,  BusState *bus,
                                      const char *str, size_t len)
{
    BusChild *kid;

    QTAILQ_FOREACH(kid, &bus->children, sibling) {
        DeviceState *dev = kid->child;
        BusState *dev_child;

        if (dev->id && !strncmp(str, dev->id, len)) {
            readline_add_completion(rs, dev->id);
        }

        QLIST_FOREACH(dev_child, &dev->child_bus, sibling) {
            device_del_bus_completion(rs, dev_child, str, len);
        }
    }
}

void chardev_remove_completion(ReadLineState *rs, int nb_args, const char *str)
{
    size_t len;
    ChardevInfoList *list, *start;

    if (nb_args != 2) {
        return;
    }
    len = strlen(str);
    readline_set_completion_index(rs, len);

    start = list = qmp_query_chardev(NULL);
    while (list) {
        ChardevInfo *chr = list->value;

        if (!strncmp(chr->label, str, len)) {
            readline_add_completion(rs, chr->label);
        }
        list = list->next;
    }
    qapi_free_ChardevInfoList(start);
}

static void ringbuf_completion(ReadLineState *rs, const char *str)
{
    size_t len;
    ChardevInfoList *list, *start;

    len = strlen(str);
    readline_set_completion_index(rs, len);

    start = list = qmp_query_chardev(NULL);
    while (list) {
        ChardevInfo *chr_info = list->value;

        if (!strncmp(chr_info->label, str, len)) {
            CharDriverState *chr = qemu_chr_find(chr_info->label);
            if (chr && chr_is_ringbuf(chr)) {
                readline_add_completion(rs, chr_info->label);
            }
        }
        list = list->next;
    }
    qapi_free_ChardevInfoList(start);
}

void ringbuf_read_completion(ReadLineState *rs, int nb_args, const char *str)
{
    if (nb_args != 2) {
        return;
    }
    ringbuf_completion(rs, str);
}

void ringbuf_write_completion(ReadLineState *rs, int nb_args, const char *str)
{
    if (nb_args != 2) {
        return;
    }
    ringbuf_completion(rs, str);
}

void device_del_completion(ReadLineState *rs, int nb_args, const char *str)
{
    size_t len;

    if (nb_args != 2) {
        return;
    }

    len = strlen(str);
    readline_set_completion_index(rs, len);
    device_del_bus_completion(rs, sysbus_get_default(), str, len);
}

void object_del_completion(ReadLineState *rs, int nb_args, const char *str)
{
    ObjectPropertyInfoList *list, *start;
    size_t len;

    if (nb_args != 2) {
        return;
    }
    len = strlen(str);
    readline_set_completion_index(rs, len);

    start = list = qmp_qom_list("/objects", NULL);
    while (list) {
        ObjectPropertyInfo *info = list->value;

        if (!strncmp(info->type, "child<", 5)
            && !strncmp(info->name, str, len)) {
            readline_add_completion(rs, info->name);
        }
        list = list->next;
    }
    qapi_free_ObjectPropertyInfoList(start);
}

void sendkey_completion(ReadLineState *rs, int nb_args, const char *str)
{
    int i;
    char *sep;
    size_t len;

    if (nb_args != 2) {
        return;
    }
    sep = strrchr(str, '-');
    if (sep) {
        str = sep + 1;
    }
    len = strlen(str);
    readline_set_completion_index(rs, len);
    for (i = 0; i < Q_KEY_CODE_MAX; i++) {
        if (!strncmp(str, QKeyCode_lookup[i], len)) {
            readline_add_completion(rs, QKeyCode_lookup[i]);
        }
    }
}

void set_link_completion(ReadLineState *rs, int nb_args, const char *str)
{
    size_t len;

    len = strlen(str);
    readline_set_completion_index(rs, len);
    if (nb_args == 2) {
        NetClientState *ncs[255];
        int count, i;
        count = qemu_find_net_clients_except(NULL, ncs,
                                             NET_CLIENT_OPTIONS_KIND_NONE, 255);
        for (i = 0; i < count; i++) {
            const char *name = ncs[i]->name;
            if (!strncmp(str, name, len)) {
                readline_add_completion(rs, name);
            }
        }
    } else if (nb_args == 3) {
        add_completion_option(rs, str, "on");
        add_completion_option(rs, str, "off");
    }
}

void netdev_del_completion(ReadLineState *rs, int nb_args, const char *str)
{
    int len, count, i;
    NetClientState *ncs[255];

    if (nb_args != 2) {
        return;
    }

    len = strlen(str);
    readline_set_completion_index(rs, len);
    count = qemu_find_net_clients_except(NULL, ncs, NET_CLIENT_OPTIONS_KIND_NIC,
                                         255);
    for (i = 0; i < count; i++) {
        QemuOpts *opts;
        const char *name = ncs[i]->name;
        if (strncmp(str, name, len)) {
            continue;
        }
        opts = qemu_opts_find(qemu_find_opts_err("netdev", NULL), name);
        if (opts) {
            readline_add_completion(rs, name);
        }
    }
}

void watchdog_action_completion(ReadLineState *rs, int nb_args, const char *str)
{
    if (nb_args != 2) {
        return;
    }
    readline_set_completion_index(rs, strlen(str));
    add_completion_option(rs, str, "reset");
    add_completion_option(rs, str, "shutdown");
    add_completion_option(rs, str, "poweroff");
    add_completion_option(rs, str, "pause");
    add_completion_option(rs, str, "debug");
    add_completion_option(rs, str, "none");
}

void migrate_set_capability_completion(ReadLineState *rs, int nb_args,
                                       const char *str)
{
    size_t len;

    len = strlen(str);
    readline_set_completion_index(rs, len);
    if (nb_args == 2) {
        int i;
        for (i = 0; i < MIGRATION_CAPABILITY_MAX; i++) {
            const char *name = MigrationCapability_lookup[i];
            if (!strncmp(str, name, len)) {
                readline_add_completion(rs, name);
            }
        }
    } else if (nb_args == 3) {
        add_completion_option(rs, str, "on");
        add_completion_option(rs, str, "off");
    }
}

void host_net_add_completion(ReadLineState *rs, int nb_args, const char *str)
{
    int i;
    size_t len;
    if (nb_args != 2) {
        return;
    }
    len = strlen(str);
    readline_set_completion_index(rs, len);
    for (i = 0; host_net_devices[i]; i++) {
        if (!strncmp(host_net_devices[i], str, len)) {
            readline_add_completion(rs, host_net_devices[i]);
        }
    }
}

void host_net_remove_completion(ReadLineState *rs, int nb_args, const char *str)
{
    NetClientState *ncs[255];
    int count, i, len;

    len = strlen(str);
    readline_set_completion_index(rs, len);
    if (nb_args == 2) {
        count = qemu_find_net_clients_except(NULL, ncs,
                                             NET_CLIENT_OPTIONS_KIND_NONE, 255);
        for (i = 0; i < count; i++) {
            int id;
            char name[16];

            if (net_hub_id_for_client(ncs[i], &id)) {
                continue;
            }
            snprintf(name, sizeof(name), "%d", id);
            if (!strncmp(str, name, len)) {
                readline_add_completion(rs, name);
            }
        }
        return;
    } else if (nb_args == 3) {
        count = qemu_find_net_clients_except(NULL, ncs,
                                             NET_CLIENT_OPTIONS_KIND_NIC, 255);
        for (i = 0; i < count; i++) {
            const char *name;

            name = ncs[i]->name;
            if (!strncmp(str, name, len)) {
                readline_add_completion(rs, name);
            }
        }
        return;
    }
}

static void vm_completion(ReadLineState *rs, const char *str)
{
    size_t len;
    BlockDriverState *bs = NULL;

    len = strlen(str);
    readline_set_completion_index(rs, len);
    while ((bs = bdrv_next(bs))) {
        SnapshotInfoList *snapshots, *snapshot;

        if (!bdrv_can_snapshot(bs)) {
            continue;
        }
        if (bdrv_query_snapshot_info_list(bs, &snapshots, NULL)) {
            continue;
        }
        snapshot = snapshots;
        while (snapshot) {
            char *completion = snapshot->value->name;
            if (!strncmp(str, completion, len)) {
                readline_add_completion(rs, completion);
            }
            completion = snapshot->value->id;
            if (!strncmp(str, completion, len)) {
                readline_add_completion(rs, completion);
            }
            snapshot = snapshot->next;
        }
        qapi_free_SnapshotInfoList(snapshots);
    }

}

void delvm_completion(ReadLineState *rs, int nb_args, const char *str)
{
    if (nb_args == 2) {
        vm_completion(rs, str);
    }
}

void loadvm_completion(ReadLineState *rs, int nb_args, const char *str)
{
    if (nb_args == 2) {
        vm_completion(rs, str);
    }
}

static void monitor_find_completion_by_table(Monitor *mon,
                                             const mon_cmd_t *cmd_table,
                                             char **args,
                                             int nb_args)
{
    const char *cmdname;
    int i;
    const char *ptype, *str;
    const mon_cmd_t *cmd;
    MonitorBlockComplete mbs;

    if (nb_args <= 1) {
        /* command completion */
        if (nb_args == 0)
            cmdname = "";
        else
            cmdname = args[0];
        readline_set_completion_index(mon->rs, strlen(cmdname));
        for (cmd = cmd_table; cmd->name != NULL; cmd++) {
            cmd_completion(mon, cmdname, cmd->name);
        }
    } else {
        /* find the command */
        for (cmd = cmd_table; cmd->name != NULL; cmd++) {
            if (compare_cmd(args[0], cmd->name)) {
                break;
            }
        }
        if (!cmd->name) {
            return;
        }

        if (cmd->sub_table) {
            /* do the job again */
            return monitor_find_completion_by_table(mon, cmd->sub_table,
                                                    &args[1], nb_args - 1);
        }
        if (cmd->command_completion) {
            return cmd->command_completion(mon->rs, nb_args, args[nb_args - 1]);
        }

        ptype = next_arg_type(cmd->args_type);
        for(i = 0; i < nb_args - 2; i++) {
            if (*ptype != '\0') {
                ptype = next_arg_type(ptype);
                while (*ptype == '?')
                    ptype = next_arg_type(ptype);
            }
        }
        str = args[nb_args - 1];
        if (*ptype == '-' && ptype[1] != '\0') {
            ptype = next_arg_type(ptype);
        }
        switch(*ptype) {
        case 'F':
            /* file completion */
            readline_set_completion_index(mon->rs, strlen(str));
            file_completion(mon, str);
            break;
        case 'B':
            /* block device name completion */
            mbs.mon = mon;
            mbs.input = str;
            readline_set_completion_index(mon->rs, strlen(str));
            bdrv_iterate(block_completion_it, &mbs);
            break;
        case 's':
        case 'S':
            if (!strcmp(cmd->name, "help|?")) {
                monitor_find_completion_by_table(mon, cmd_table,
                                                 &args[1], nb_args - 1);
            }
            break;
        default:
            break;
        }
    }
}

static void monitor_find_completion(void *opaque,
                                    const char *cmdline)
{
    Monitor *mon = opaque;
    char *args[MAX_ARGS];
    int nb_args, len;

    /* 1. parse the cmdline */
    if (parse_cmdline(cmdline, &nb_args, args) < 0) {
        return;
    }
#ifdef DEBUG_COMPLETION
    for (i = 0; i < nb_args; i++) {
        monitor_printf(mon, "arg%d = '%s'\n", i, args[i]);
    }
#endif

    /* if the line ends with a space, it means we want to complete the
       next arg */
    len = strlen(cmdline);
    if (len > 0 && qemu_isspace(cmdline[len - 1])) {
        if (nb_args >= MAX_ARGS) {
            goto cleanup;
        }
        args[nb_args++] = g_strdup("");
    }

    /* 2. auto complete according to args */
    monitor_find_completion_by_table(mon, mon->cmd_table, args, nb_args);

cleanup:
    free_cmdline_args(args, nb_args);
}

static int monitor_can_read(void *opaque)
{
    Monitor *mon = opaque;

    return (mon->suspend_cnt == 0) ? 1 : 0;
}

static int invalid_qmp_mode(const Monitor *mon, const char *cmd_name)
{
    int is_cap = compare_cmd(cmd_name, "qmp_capabilities");
    return (qmp_cmd_mode(mon) ? is_cap : !is_cap);
}

/*
 * Argument validation rules:
 *
 * 1. The argument must exist in cmd_args qdict
 * 2. The argument type must be the expected one
 *
 * Special case: If the argument doesn't exist in cmd_args and
 *               the QMP_ACCEPT_UNKNOWNS flag is set, then the
 *               checking is skipped for it.
 */
static int check_client_args_type(const QDict *client_args,
                                  const QDict *cmd_args, int flags)
{
    const QDictEntry *ent;

    for (ent = qdict_first(client_args); ent;ent = qdict_next(client_args,ent)){
        QObject *obj;
        QString *arg_type;
        const QObject *client_arg = qdict_entry_value(ent);
        const char *client_arg_name = qdict_entry_key(ent);

        obj = qdict_get(cmd_args, client_arg_name);
        if (!obj) {
            if (flags & QMP_ACCEPT_UNKNOWNS) {
                /* handler accepts unknowns */
                continue;
            }
            /* client arg doesn't exist */
            qerror_report(QERR_INVALID_PARAMETER, client_arg_name);
            return -1;
        }

        arg_type = qobject_to_qstring(obj);
        assert(arg_type != NULL);

        /* check if argument's type is correct */
        switch (qstring_get_str(arg_type)[0]) {
        case 'F':
        case 'B':
        case 's':
            if (qobject_type(client_arg) != QTYPE_QSTRING) {
                qerror_report(QERR_INVALID_PARAMETER_TYPE, client_arg_name,
                              "string");
                return -1;
            }
        break;
        case 'i':
        case 'l':
        case 'M':
        case 'o':
            if (qobject_type(client_arg) != QTYPE_QINT) {
                qerror_report(QERR_INVALID_PARAMETER_TYPE, client_arg_name,
                              "int");
                return -1; 
            }
            break;
        case 'T':
            if (qobject_type(client_arg) != QTYPE_QINT &&
                qobject_type(client_arg) != QTYPE_QFLOAT) {
                qerror_report(QERR_INVALID_PARAMETER_TYPE, client_arg_name,
                              "number");
               return -1; 
            }
            break;
        case 'b':
        case '-':
            if (qobject_type(client_arg) != QTYPE_QBOOL) {
                qerror_report(QERR_INVALID_PARAMETER_TYPE, client_arg_name,
                              "bool");
               return -1; 
            }
            break;
        case 'O':
            assert(flags & QMP_ACCEPT_UNKNOWNS);
            break;
        case 'q':
            /* Any QObject can be passed.  */
            break;
        case '/':
        case '.':
            /*
             * These types are not supported by QMP and thus are not
             * handled here. Fall through.
             */
        default:
            abort();
        }
    }

    return 0;
}

/*
 * - Check if the client has passed all mandatory args
 * - Set special flags for argument validation
 */
static int check_mandatory_args(const QDict *cmd_args,
                                const QDict *client_args, int *flags)
{
    const QDictEntry *ent;

    for (ent = qdict_first(cmd_args); ent; ent = qdict_next(cmd_args, ent)) {
        const char *cmd_arg_name = qdict_entry_key(ent);
        QString *type = qobject_to_qstring(qdict_entry_value(ent));
        assert(type != NULL);

        if (qstring_get_str(type)[0] == 'O') {
            assert((*flags & QMP_ACCEPT_UNKNOWNS) == 0);
            *flags |= QMP_ACCEPT_UNKNOWNS;
        } else if (qstring_get_str(type)[0] != '-' &&
                   qstring_get_str(type)[1] != '?' &&
                   !qdict_haskey(client_args, cmd_arg_name)) {
            qerror_report(QERR_MISSING_PARAMETER, cmd_arg_name);
            return -1;
        }
    }

    return 0;
}

static QDict *qdict_from_args_type(const char *args_type)
{
    int i;
    QDict *qdict;
    QString *key, *type, *cur_qs;

    assert(args_type != NULL);

    qdict = qdict_new();

    if (args_type == NULL || args_type[0] == '\0') {
        /* no args, empty qdict */
        goto out;
    }

    key = qstring_new();
    type = qstring_new();

    cur_qs = key;

    for (i = 0;; i++) {
        switch (args_type[i]) {
            case ',':
            case '\0':
                qdict_put(qdict, qstring_get_str(key), type);
                QDECREF(key);
                if (args_type[i] == '\0') {
                    goto out;
                }
                type = qstring_new(); /* qdict has ref */
                cur_qs = key = qstring_new();
                break;
            case ':':
                cur_qs = type;
                break;
            default:
                qstring_append_chr(cur_qs, args_type[i]);
                break;
        }
    }

out:
    return qdict;
}

/*
 * Client argument checking rules:
 *
 * 1. Client must provide all mandatory arguments
 * 2. Each argument provided by the client must be expected
 * 3. Each argument provided by the client must have the type expected
 *    by the command
 */
static int qmp_check_client_args(const mon_cmd_t *cmd, QDict *client_args)
{
    int flags, err;
    QDict *cmd_args;

    cmd_args = qdict_from_args_type(cmd->args_type);

    flags = 0;
    err = check_mandatory_args(cmd_args, client_args, &flags);
    if (err) {
        goto out;
    }

    err = check_client_args_type(client_args, cmd_args, flags);

out:
    QDECREF(cmd_args);
    return err;
}

/*
 * Input object checking rules
 *
 * 1. Input object must be a dict
 * 2. The "execute" key must exist
 * 3. The "execute" key must be a string
 * 4. If the "arguments" key exists, it must be a dict
 * 5. If the "id" key exists, it can be anything (ie. json-value)
 * 6. Any argument not listed above is considered invalid
 */
static QDict *qmp_check_input_obj(QObject *input_obj)
{
    const QDictEntry *ent;
    int has_exec_key = 0;
    QDict *input_dict;

    if (qobject_type(input_obj) != QTYPE_QDICT) {
        qerror_report(QERR_QMP_BAD_INPUT_OBJECT, "object");
        return NULL;
    }

    input_dict = qobject_to_qdict(input_obj);

    for (ent = qdict_first(input_dict); ent; ent = qdict_next(input_dict, ent)){
        const char *arg_name = qdict_entry_key(ent);
        const QObject *arg_obj = qdict_entry_value(ent);

        if (!strcmp(arg_name, "execute")) {
            if (qobject_type(arg_obj) != QTYPE_QSTRING) {
                qerror_report(QERR_QMP_BAD_INPUT_OBJECT_MEMBER, "execute",
                              "string");
                return NULL;
            }
            has_exec_key = 1;
        } else if (!strcmp(arg_name, "arguments")) {
            if (qobject_type(arg_obj) != QTYPE_QDICT) {
                qerror_report(QERR_QMP_BAD_INPUT_OBJECT_MEMBER, "arguments",
                              "object");
                return NULL;
            }
        } else if (!strcmp(arg_name, "id")) {
            /* FIXME: check duplicated IDs for async commands */
        } else {
            qerror_report(QERR_QMP_EXTRA_MEMBER, arg_name);
            return NULL;
        }
    }

    if (!has_exec_key) {
        qerror_report(QERR_QMP_BAD_INPUT_OBJECT, "execute");
        return NULL;
    }

    return input_dict;
}

static void qmp_call_cmd(Monitor *mon, const mon_cmd_t *cmd,
                         const QDict *params)
{
    int ret;
    QObject *data = NULL;

    ret = cmd->mhandler.cmd_new(mon, params, &data);
    handler_audit(mon, cmd, ret);
    monitor_protocol_emitter(mon, data);
    qobject_decref(data);
}

static void handle_qmp_command(JSONMessageParser *parser, QList *tokens)
{
    int err;
    QObject *obj;
    QDict *input, *args;
    const mon_cmd_t *cmd;
    const char *cmd_name;
    Monitor *mon = cur_mon;

    args = input = NULL;

    obj = json_parser_parse(tokens, NULL);
    if (!obj) {
        // FIXME: should be triggered in json_parser_parse()
        qerror_report(QERR_JSON_PARSING);
        goto err_out;
    }

    input = qmp_check_input_obj(obj);
    if (!input) {
        qobject_decref(obj);
        goto err_out;
    }

    mon->mc->id = qdict_get(input, "id");
    qobject_incref(mon->mc->id);

    cmd_name = qdict_get_str(input, "execute");
    trace_handle_qmp_command(mon, cmd_name);
    if (invalid_qmp_mode(mon, cmd_name)) {
        qerror_report(QERR_COMMAND_NOT_FOUND, cmd_name);
        goto err_out;
    }

    cmd = qmp_find_cmd(cmd_name);
    if (!cmd) {
        qerror_report(QERR_COMMAND_NOT_FOUND, cmd_name);
        goto err_out;
    }

    obj = qdict_get(input, "arguments");
    if (!obj) {
        args = qdict_new();
    } else {
        args = qobject_to_qdict(obj);
        QINCREF(args);
    }

    err = qmp_check_client_args(cmd, args);
    if (err < 0) {
        goto err_out;
    }

    if (handler_is_async(cmd)) {
        err = qmp_async_cmd_handler(mon, cmd, args);
        if (err) {
            /* emit the error response */
            goto err_out;
        }
    } else {
        qmp_call_cmd(mon, cmd, args);
    }

    goto out;

err_out:
    monitor_protocol_emitter(mon, NULL);
out:
    QDECREF(input);
    QDECREF(args);
}

/**
 * monitor_control_read(): Read and handle QMP input
 */
static void monitor_control_read(void *opaque, const uint8_t *buf, int size)
{
    Monitor *old_mon = cur_mon;

    cur_mon = opaque;

    json_message_parser_feed(&cur_mon->mc->parser, (const char *) buf, size);

    cur_mon = old_mon;
}

static void monitor_read(void *opaque, const uint8_t *buf, int size)
{
    Monitor *old_mon = cur_mon;
    int i;

    cur_mon = opaque;

    if (cur_mon->rs) {
        for (i = 0; i < size; i++)
            readline_handle_byte(cur_mon->rs, buf[i]);
    } else {
        if (size == 0 || buf[size - 1] != 0)
            monitor_printf(cur_mon, "corrupted command\n");
        else
            handle_user_command(cur_mon, (char *)buf);
    }

    cur_mon = old_mon;
}

static void monitor_command_cb(void *opaque, const char *cmdline,
                               void *readline_opaque)
{
    Monitor *mon = opaque;

    monitor_suspend(mon);
    handle_user_command(mon, cmdline);
    monitor_resume(mon);
}

int monitor_suspend(Monitor *mon)
{
    if (!mon->rs)
        return -ENOTTY;
    mon->suspend_cnt++;
    return 0;
}

void monitor_resume(Monitor *mon)
{
    if (!mon->rs)
        return;
    if (--mon->suspend_cnt == 0)
        readline_show_prompt(mon->rs);
}

static QObject *get_qmp_greeting(void)
{
    QObject *ver = NULL;

    qmp_marshal_input_query_version(NULL, NULL, &ver);
    return qobject_from_jsonf("{'QMP':{'version': %p,'capabilities': []}}",ver);
}

/**
 * monitor_control_event(): Print QMP gretting
 */
static void monitor_control_event(void *opaque, int event)
{
    QObject *data;
    Monitor *mon = opaque;

    switch (event) {
    case CHR_EVENT_OPENED:
        mon->mc->command_mode = 0;
        data = get_qmp_greeting();
        monitor_json_emitter(mon, data);
        qobject_decref(data);
        mon_refcount++;
        break;
    case CHR_EVENT_CLOSED:
        json_message_parser_destroy(&mon->mc->parser);
        json_message_parser_init(&mon->mc->parser, handle_qmp_command);
        mon_refcount--;
        monitor_fdsets_cleanup();
        break;
    }
}

static void monitor_event(void *opaque, int event)
{
    Monitor *mon = opaque;

    switch (event) {
    case CHR_EVENT_MUX_IN:
        qemu_mutex_lock(&mon->out_lock);
        mon->mux_out = 0;
        qemu_mutex_unlock(&mon->out_lock);
        if (mon->reset_seen) {
            readline_restart(mon->rs);
            monitor_resume(mon);
            monitor_flush(mon);
        } else {
            mon->suspend_cnt = 0;
        }
        break;

    case CHR_EVENT_MUX_OUT:
        if (mon->reset_seen) {
            if (mon->suspend_cnt == 0) {
                monitor_printf(mon, "\n");
            }
            monitor_flush(mon);
            monitor_suspend(mon);
        } else {
            mon->suspend_cnt++;
        }
        qemu_mutex_lock(&mon->out_lock);
        mon->mux_out = 1;
        qemu_mutex_unlock(&mon->out_lock);
        break;

    case CHR_EVENT_OPENED:
        monitor_printf(mon, "QEMU %s monitor - type 'help' for more "
                       "information\n", QEMU_VERSION);
        if (!mon->mux_out) {
            readline_show_prompt(mon->rs);
        }
        mon->reset_seen = 1;
        mon_refcount++;
        break;

    case CHR_EVENT_CLOSED:
        mon_refcount--;
        monitor_fdsets_cleanup();
        break;
    }
}

static int
compare_mon_cmd(const void *a, const void *b)
{
    return strcmp(((const mon_cmd_t *)a)->name,
            ((const mon_cmd_t *)b)->name);
}

static void sortcmdlist(void)
{
    int array_num;
    int elem_size = sizeof(mon_cmd_t);

    array_num = sizeof(mon_cmds)/elem_size-1;
    qsort((void *)mon_cmds, array_num, elem_size, compare_mon_cmd);

    array_num = sizeof(info_cmds)/elem_size-1;
    qsort((void *)info_cmds, array_num, elem_size, compare_mon_cmd);
}


/*
 * Local variables:
 *  c-indent-level: 4
 *  c-basic-offset: 4
 *  tab-width: 8
 * End:
 */

/* These functions just adapt the readline interface in a typesafe way.  We
 * could cast function pointers but that discards compiler checks.
 */
static void GCC_FMT_ATTR(2, 3) monitor_readline_printf(void *opaque,
                                                       const char *fmt, ...)
{
    va_list ap;
    va_start(ap, fmt);
    monitor_vprintf(opaque, fmt, ap);
    va_end(ap);
}

static void monitor_readline_flush(void *opaque)
{
    monitor_flush(opaque);
}

static void __attribute__((constructor)) monitor_lock_init(void)
{
    qemu_mutex_init(&monitor_lock);
}

void monitor_init(CharDriverState *chr, int flags)
{
    static int is_first_init = 1;
    Monitor *mon;

    if (is_first_init) {
        monitor_qapi_event_init();
        sortcmdlist();
        is_first_init = 0;
    }

    mon = g_malloc(sizeof(*mon));
    monitor_data_init(mon);

    mon->chr = chr;
    mon->flags = flags;
    if (flags & MONITOR_USE_READLINE) {
        mon->rs = readline_init(monitor_readline_printf,
                                monitor_readline_flush,
                                mon,
                                monitor_find_completion);
        monitor_read_command(mon, 0);
    }

    if (monitor_ctrl_mode(mon)) {
        mon->mc = g_malloc0(sizeof(MonitorControl));
        /* Control mode requires special handlers */
        qemu_chr_add_handlers(chr, monitor_can_read, monitor_control_read,
                              monitor_control_event, mon);
        qemu_chr_fe_set_echo(chr, true);

        json_message_parser_init(&mon->mc->parser, handle_qmp_command);
    } else {
        qemu_chr_add_handlers(chr, monitor_can_read, monitor_read,
                              monitor_event, mon);
    }

    qemu_mutex_lock(&monitor_lock);
    QLIST_INSERT_HEAD(&mon_list, mon, entry);
    qemu_mutex_unlock(&monitor_lock);

    if (!default_mon || (flags & MONITOR_IS_DEFAULT))
        default_mon = mon;
}

static void bdrv_password_cb(void *opaque, const char *password,
                             void *readline_opaque)
{
    Monitor *mon = opaque;
    BlockDriverState *bs = readline_opaque;
    int ret = 0;

    if (bdrv_set_key(bs, password) != 0) {
        monitor_printf(mon, "invalid password\n");
        ret = -EPERM;
    }
    if (mon->password_completion_cb)
        mon->password_completion_cb(mon->password_opaque, ret);

    monitor_read_command(mon, 1);
}

ReadLineState *monitor_get_rs(Monitor *mon)
{
    return mon->rs;
}

int monitor_read_bdrv_key_start(Monitor *mon, BlockDriverState *bs,
                                BlockDriverCompletionFunc *completion_cb,
                                void *opaque)
{
    int err;

    if (!bdrv_key_required(bs)) {
        if (completion_cb)
            completion_cb(opaque, 0);
        return 0;
    }

    if (monitor_ctrl_mode(mon)) {
        qerror_report(QERR_DEVICE_ENCRYPTED, bdrv_get_device_name(bs),
                      bdrv_get_encrypted_filename(bs));
        return -1;
    }

    monitor_printf(mon, "%s (%s) is encrypted.\n", bdrv_get_device_name(bs),
                   bdrv_get_encrypted_filename(bs));

    mon->password_completion_cb = completion_cb;
    mon->password_opaque = opaque;

    err = monitor_read_password(mon, bdrv_password_cb, bs);

    if (err && completion_cb)
        completion_cb(opaque, err);

    return err;
}

int monitor_read_block_device_key(Monitor *mon, const char *device,
                                  BlockDriverCompletionFunc *completion_cb,
                                  void *opaque)
{
    BlockDriverState *bs;

    bs = bdrv_find(device);
    if (!bs) {
        monitor_printf(mon, "Device not found %s\n", device);
        return -1;
    }

    return monitor_read_bdrv_key_start(mon, bs, completion_cb, opaque);
}

QemuOptsList qemu_mon_opts = {
    .name = "mon",
    .implied_opt_name = "chardev",
    .head = QTAILQ_HEAD_INITIALIZER(qemu_mon_opts.head),
    .desc = {
        {
            .name = "mode",
            .type = QEMU_OPT_STRING,
        },{
            .name = "chardev",
            .type = QEMU_OPT_STRING,
        },{
            .name = "default",
            .type = QEMU_OPT_BOOL,
        },{
            .name = "pretty",
            .type = QEMU_OPT_BOOL,
        },
        { /* end of list */ }
    },
};<|MERGE_RESOLUTION|>--- conflicted
+++ resolved
@@ -464,57 +464,7 @@
 }
 
 
-<<<<<<< HEAD
-    err = qemu_gettimeofday(&tv);
-    if (err < 0)
-        return;
-
-    obj = qobject_from_jsonf("{ 'seconds': %" PRId64 ", "
-                                "'microseconds': %" PRId64 " }",
-                                (int64_t) tv.tv_sec, (int64_t) tv.tv_usec);
-    qdict_put_obj(qdict, "timestamp", obj);
-}
-
-
-static const char *monitor_event_names[] = {
-    [QEVENT_SHUTDOWN] = "SHUTDOWN",
-    [QEVENT_RESET] = "RESET",
-    [QEVENT_POWERDOWN] = "POWERDOWN",
-    [QEVENT_STOP] = "STOP",
-    [QEVENT_RESUME] = "RESUME",
-    [QEVENT_VNC_CONNECTED] = "VNC_CONNECTED",
-    [QEVENT_VNC_INITIALIZED] = "VNC_INITIALIZED",
-    [QEVENT_VNC_DISCONNECTED] = "VNC_DISCONNECTED",
-    [QEVENT_BLOCK_IO_ERROR] = "BLOCK_IO_ERROR",
-    [QEVENT_RTC_CHANGE] = "RTC_CHANGE",
-    [QEVENT_WATCHDOG] = "WATCHDOG",
-    [QEVENT_SPICE_CONNECTED] = "SPICE_CONNECTED",
-    [QEVENT_SPICE_INITIALIZED] = "SPICE_INITIALIZED",
-    [QEVENT_SPICE_DISCONNECTED] = "SPICE_DISCONNECTED",
-    [QEVENT_BLOCK_JOB_COMPLETED] = "BLOCK_JOB_COMPLETED",
-    [QEVENT_BLOCK_JOB_CANCELLED] = "BLOCK_JOB_CANCELLED",
-    [QEVENT_BLOCK_JOB_ERROR] = "BLOCK_JOB_ERROR",
-    [QEVENT_BLOCK_JOB_READY] = "BLOCK_JOB_READY",
-    [QEVENT_DEVICE_DELETED] = "DEVICE_DELETED",
-    [QEVENT_DEVICE_TRAY_MOVED] = "DEVICE_TRAY_MOVED",
-    [QEVENT_NIC_RX_FILTER_CHANGED] = "NIC_RX_FILTER_CHANGED",
-    [QEVENT_SUSPEND] = "SUSPEND",
-    [QEVENT_SUSPEND_DISK] = "SUSPEND_DISK",
-    [QEVENT_WAKEUP] = "WAKEUP",
-    [QEVENT_BALLOON_CHANGE] = "BALLOON_CHANGE",
-    [QEVENT_SPICE_MIGRATE_COMPLETED] = "SPICE_MIGRATE_COMPLETED",
-    [QEVENT_GUEST_PANICKED] = "GUEST_PANICKED",
-    [QEVENT_BLOCK_IMAGE_CORRUPTED] = "BLOCK_IMAGE_CORRUPTED",
-    [QEVENT_QUORUM_FAILURE] = "QUORUM_FAILURE",
-    [QEVENT_QUORUM_REPORT_BAD] = "QUORUM_REPORT_BAD",
-    [QEVENT_ACPI_OST] = "ACPI_DEVICE_OST",
-};
-QEMU_BUILD_BUG_ON(ARRAY_SIZE(monitor_event_names) != QEVENT_MAX)
-
-static MonitorEventState monitor_event_state[QEVENT_MAX];
-=======
 static MonitorQAPIEventState monitor_qapi_event_state[QAPI_EVENT_MAX];
->>>>>>> b98ff90e
 
 /*
  * Emits the event to every monitor instance, @event is only used for trace
