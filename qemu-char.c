/*
 * QEMU System Emulator
 *
 * Copyright (c) 2003-2008 Fabrice Bellard
 *
 * Permission is hereby granted, free of charge, to any person obtaining a copy
 * of this software and associated documentation files (the "Software"), to deal
 * in the Software without restriction, including without limitation the rights
 * to use, copy, modify, merge, publish, distribute, sublicense, and/or sell
 * copies of the Software, and to permit persons to whom the Software is
 * furnished to do so, subject to the following conditions:
 *
 * The above copyright notice and this permission notice shall be included in
 * all copies or substantial portions of the Software.
 *
 * THE SOFTWARE IS PROVIDED "AS IS", WITHOUT WARRANTY OF ANY KIND, EXPRESS OR
 * IMPLIED, INCLUDING BUT NOT LIMITED TO THE WARRANTIES OF MERCHANTABILITY,
 * FITNESS FOR A PARTICULAR PURPOSE AND NONINFRINGEMENT. IN NO EVENT SHALL
 * THE AUTHORS OR COPYRIGHT HOLDERS BE LIABLE FOR ANY CLAIM, DAMAGES OR OTHER
 * LIABILITY, WHETHER IN AN ACTION OF CONTRACT, TORT OR OTHERWISE, ARISING FROM,
 * OUT OF OR IN CONNECTION WITH THE SOFTWARE OR THE USE OR OTHER DEALINGS IN
 * THE SOFTWARE.
 */
#include "qemu-common.h"
#include "monitor/monitor.h"
#include "ui/console.h"
#include "sysemu/sysemu.h"
#include "qemu/timer.h"
#include "sysemu/char.h"
#include "hw/usb.h"
#include "qmp-commands.h"

#include <unistd.h>
#include <fcntl.h>
#include <time.h>
#include <errno.h>
#include <sys/time.h>
#include <zlib.h>

#ifndef _WIN32
#include <sys/times.h>
#include <sys/wait.h>
#include <termios.h>
#include <sys/mman.h>
#include <sys/ioctl.h>
#include <sys/resource.h>
#include <sys/socket.h>
#include <netinet/in.h>
#include <net/if.h>
#include <arpa/inet.h>
#include <dirent.h>
#include <netdb.h>
#include <sys/select.h>
#ifdef CONFIG_BSD
#include <sys/stat.h>
#if defined(__FreeBSD__) || defined(__FreeBSD_kernel__)
#include <dev/ppbus/ppi.h>
#include <dev/ppbus/ppbconf.h>
#elif defined(__DragonFly__)
#include <dev/misc/ppi/ppi.h>
#include <bus/ppbus/ppbconf.h>
#endif
#else
#ifdef __linux__
#include <linux/ppdev.h>
#include <linux/parport.h>
#endif
#ifdef __sun__
#include <sys/stat.h>
#include <sys/ethernet.h>
#include <sys/sockio.h>
#include <netinet/arp.h>
#include <netinet/in.h>
#include <netinet/in_systm.h>
#include <netinet/ip.h>
#include <netinet/ip_icmp.h> // must come after ip.h
#include <netinet/udp.h>
#include <netinet/tcp.h>
#endif
#endif
#endif

#include "qemu/sockets.h"
#include "ui/qemu-spice.h"

#define READ_BUF_LEN 4096
#define READ_RETRIES 10

/***********************************************************/
/* character device */

static QTAILQ_HEAD(CharDriverStateHead, CharDriverState) chardevs =
    QTAILQ_HEAD_INITIALIZER(chardevs);

CharDriverState *qemu_chr_alloc(void)
{
    CharDriverState *chr = g_malloc0(sizeof(CharDriverState));
    return chr;
}

void qemu_chr_be_event(CharDriverState *s, int event)
{
    /* Keep track if the char device is open */
    switch (event) {
        case CHR_EVENT_OPENED:
            s->be_open = 1;
            break;
        case CHR_EVENT_CLOSED:
            s->be_open = 0;
            break;
    }

    if (!s->chr_event)
        return;
    s->chr_event(s->handler_opaque, event);
}

void qemu_chr_be_generic_open(CharDriverState *s)
{
    qemu_chr_be_event(s, CHR_EVENT_OPENED);
}

int qemu_chr_fe_write(CharDriverState *s, const uint8_t *buf, int len)
{
    int ret;

    qemu_mutex_lock(&s->chr_write_lock);
    ret = s->chr_write(s, buf, len);
    qemu_mutex_unlock(&s->chr_write_lock);
    return ret;
}

int qemu_chr_fe_write_all(CharDriverState *s, const uint8_t *buf, int len)
{
    int offset = 0;
    int res;

    qemu_mutex_lock(&s->chr_write_lock);
    while (offset < len) {
        do {
            res = s->chr_write(s, buf + offset, len - offset);
            if (res == -1 && errno == EAGAIN) {
                g_usleep(100);
            }
        } while (res == -1 && errno == EAGAIN);

        if (res <= 0) {
            break;
        }

        offset += res;
    }
    qemu_mutex_unlock(&s->chr_write_lock);

    if (res < 0) {
        return res;
    }
    return offset;
}

int qemu_chr_fe_read_all(CharDriverState *s, uint8_t *buf, int len)
{
    int offset = 0, counter = 10;
    int res;

    if (!s->chr_sync_read) {
        return 0;
    }

    while (offset < len) {
        do {
            res = s->chr_sync_read(s, buf + offset, len - offset);
            if (res == -1 && errno == EAGAIN) {
                g_usleep(100);
            }
        } while (res == -1 && errno == EAGAIN);

        if (res == 0) {
            break;
        }

        if (res < 0) {
            return res;
        }

        offset += res;

        if (!counter--) {
            break;
        }
    }

    return offset;
}

int qemu_chr_fe_ioctl(CharDriverState *s, int cmd, void *arg)
{
    if (!s->chr_ioctl)
        return -ENOTSUP;
    return s->chr_ioctl(s, cmd, arg);
}

int qemu_chr_be_can_write(CharDriverState *s)
{
    if (!s->chr_can_read)
        return 0;
    return s->chr_can_read(s->handler_opaque);
}

void qemu_chr_be_write(CharDriverState *s, uint8_t *buf, int len)
{
    if (s->chr_read) {
        s->chr_read(s->handler_opaque, buf, len);
    }
}

int qemu_chr_fe_get_msgfd(CharDriverState *s)
{
    int fd;
    return (qemu_chr_fe_get_msgfds(s, &fd, 1) >= 0) ? fd : -1;
}

int qemu_chr_fe_get_msgfds(CharDriverState *s, int *fds, int len)
{
    return s->get_msgfds ? s->get_msgfds(s, fds, len) : -1;
}

int qemu_chr_fe_set_msgfds(CharDriverState *s, int *fds, int num)
{
    return s->set_msgfds ? s->set_msgfds(s, fds, num) : -1;
}

int qemu_chr_add_client(CharDriverState *s, int fd)
{
    return s->chr_add_client ? s->chr_add_client(s, fd) : -1;
}

void qemu_chr_accept_input(CharDriverState *s)
{
    if (s->chr_accept_input)
        s->chr_accept_input(s);
    qemu_notify_event();
}

void qemu_chr_fe_printf(CharDriverState *s, const char *fmt, ...)
{
    char buf[READ_BUF_LEN];
    va_list ap;
    va_start(ap, fmt);
    vsnprintf(buf, sizeof(buf), fmt, ap);
    qemu_chr_fe_write(s, (uint8_t *)buf, strlen(buf));
    va_end(ap);
}

static void remove_fd_in_watch(CharDriverState *chr);

void qemu_chr_add_handlers(CharDriverState *s,
                           IOCanReadHandler *fd_can_read,
                           IOReadHandler *fd_read,
                           IOEventHandler *fd_event,
                           void *opaque)
{
    int fe_open;

    if (!opaque && !fd_can_read && !fd_read && !fd_event) {
        fe_open = 0;
        remove_fd_in_watch(s);
    } else {
        fe_open = 1;
    }
    s->chr_can_read = fd_can_read;
    s->chr_read = fd_read;
    s->chr_event = fd_event;
    s->handler_opaque = opaque;
    if (fe_open && s->chr_update_read_handler)
        s->chr_update_read_handler(s);

    if (!s->explicit_fe_open) {
        qemu_chr_fe_set_open(s, fe_open);
    }

    /* We're connecting to an already opened device, so let's make sure we
       also get the open event */
    if (fe_open && s->be_open) {
        qemu_chr_be_generic_open(s);
    }
}

static int null_chr_write(CharDriverState *chr, const uint8_t *buf, int len)
{
    return len;
}

static CharDriverState *qemu_chr_open_null(void)
{
    CharDriverState *chr;

    chr = qemu_chr_alloc();
    chr->chr_write = null_chr_write;
    chr->explicit_be_open = true;
    return chr;
}

/* MUX driver for serial I/O splitting */
#define MAX_MUX 4
#define MUX_BUFFER_SIZE 32	/* Must be a power of 2.  */
#define MUX_BUFFER_MASK (MUX_BUFFER_SIZE - 1)
typedef struct {
    IOCanReadHandler *chr_can_read[MAX_MUX];
    IOReadHandler *chr_read[MAX_MUX];
    IOEventHandler *chr_event[MAX_MUX];
    void *ext_opaque[MAX_MUX];
    CharDriverState *drv;
    int focus;
    int mux_cnt;
    int term_got_escape;
    int max_size;
    /* Intermediate input buffer allows to catch escape sequences even if the
       currently active device is not accepting any input - but only until it
       is full as well. */
    unsigned char buffer[MAX_MUX][MUX_BUFFER_SIZE];
    int prod[MAX_MUX];
    int cons[MAX_MUX];
    int timestamps;

    /* Protected by the CharDriverState chr_write_lock.  */
    int linestart;
    int64_t timestamps_start;
} MuxDriver;


/* Called with chr_write_lock held.  */
static int mux_chr_write(CharDriverState *chr, const uint8_t *buf, int len)
{
    MuxDriver *d = chr->opaque;
    int ret;
    if (!d->timestamps) {
        ret = qemu_chr_fe_write(d->drv, buf, len);
    } else {
        int i;

        ret = 0;
        for (i = 0; i < len; i++) {
            if (d->linestart) {
                char buf1[64];
                int64_t ti;
                int secs;

                ti = qemu_clock_get_ms(QEMU_CLOCK_REALTIME);
                if (d->timestamps_start == -1)
                    d->timestamps_start = ti;
                ti -= d->timestamps_start;
                secs = ti / 1000;
                snprintf(buf1, sizeof(buf1),
                         "[%02d:%02d:%02d.%03d] ",
                         secs / 3600,
                         (secs / 60) % 60,
                         secs % 60,
                         (int)(ti % 1000));
                qemu_chr_fe_write(d->drv, (uint8_t *)buf1, strlen(buf1));
                d->linestart = 0;
            }
            ret += qemu_chr_fe_write(d->drv, buf+i, 1);
            if (buf[i] == '\n') {
                d->linestart = 1;
            }
        }
    }
    return ret;
}

static const char * const mux_help[] = {
    "% h    print this help\n\r",
    "% x    exit emulator\n\r",
    "% s    save disk data back to file (if -snapshot)\n\r",
    "% t    toggle console timestamps\n\r"
    "% b    send break (magic sysrq)\n\r",
    "% c    switch between console and monitor\n\r",
    "% %  sends %\n\r",
    NULL
};

int term_escape_char = 0x01; /* ctrl-a is used for escape */
static void mux_print_help(CharDriverState *chr)
{
    int i, j;
    char ebuf[15] = "Escape-Char";
    char cbuf[50] = "\n\r";

    if (term_escape_char > 0 && term_escape_char < 26) {
        snprintf(cbuf, sizeof(cbuf), "\n\r");
        snprintf(ebuf, sizeof(ebuf), "C-%c", term_escape_char - 1 + 'a');
    } else {
        snprintf(cbuf, sizeof(cbuf),
                 "\n\rEscape-Char set to Ascii: 0x%02x\n\r\n\r",
                 term_escape_char);
    }
    qemu_chr_fe_write(chr, (uint8_t *)cbuf, strlen(cbuf));
    for (i = 0; mux_help[i] != NULL; i++) {
        for (j=0; mux_help[i][j] != '\0'; j++) {
            if (mux_help[i][j] == '%')
                qemu_chr_fe_write(chr, (uint8_t *)ebuf, strlen(ebuf));
            else
                qemu_chr_fe_write(chr, (uint8_t *)&mux_help[i][j], 1);
        }
    }
}

static void mux_chr_send_event(MuxDriver *d, int mux_nr, int event)
{
    if (d->chr_event[mux_nr])
        d->chr_event[mux_nr](d->ext_opaque[mux_nr], event);
}

static int mux_proc_byte(CharDriverState *chr, MuxDriver *d, int ch)
{
    if (d->term_got_escape) {
        d->term_got_escape = 0;
        if (ch == term_escape_char)
            goto send_char;
        switch(ch) {
        case '?':
        case 'h':
            mux_print_help(chr);
            break;
        case 'x':
            {
                 const char *term =  "QEMU: Terminated\n\r";
                 qemu_chr_fe_write(chr, (uint8_t *)term, strlen(term));
                 exit(0);
                 break;
            }
        case 's':
            bdrv_commit_all();
            break;
        case 'b':
            qemu_chr_be_event(chr, CHR_EVENT_BREAK);
            break;
        case 'c':
            /* Switch to the next registered device */
            mux_chr_send_event(d, d->focus, CHR_EVENT_MUX_OUT);
            d->focus++;
            if (d->focus >= d->mux_cnt)
                d->focus = 0;
            mux_chr_send_event(d, d->focus, CHR_EVENT_MUX_IN);
            break;
        case 't':
            d->timestamps = !d->timestamps;
            d->timestamps_start = -1;
            d->linestart = 0;
            break;
        }
    } else if (ch == term_escape_char) {
        d->term_got_escape = 1;
    } else {
    send_char:
        return 1;
    }
    return 0;
}

static void mux_chr_accept_input(CharDriverState *chr)
{
    MuxDriver *d = chr->opaque;
    int m = d->focus;

    while (d->prod[m] != d->cons[m] &&
           d->chr_can_read[m] &&
           d->chr_can_read[m](d->ext_opaque[m])) {
        d->chr_read[m](d->ext_opaque[m],
                       &d->buffer[m][d->cons[m]++ & MUX_BUFFER_MASK], 1);
    }
}

static int mux_chr_can_read(void *opaque)
{
    CharDriverState *chr = opaque;
    MuxDriver *d = chr->opaque;
    int m = d->focus;

    if ((d->prod[m] - d->cons[m]) < MUX_BUFFER_SIZE)
        return 1;
    if (d->chr_can_read[m])
        return d->chr_can_read[m](d->ext_opaque[m]);
    return 0;
}

static void mux_chr_read(void *opaque, const uint8_t *buf, int size)
{
    CharDriverState *chr = opaque;
    MuxDriver *d = chr->opaque;
    int m = d->focus;
    int i;

    mux_chr_accept_input (opaque);

    for(i = 0; i < size; i++)
        if (mux_proc_byte(chr, d, buf[i])) {
            if (d->prod[m] == d->cons[m] &&
                d->chr_can_read[m] &&
                d->chr_can_read[m](d->ext_opaque[m]))
                d->chr_read[m](d->ext_opaque[m], &buf[i], 1);
            else
                d->buffer[m][d->prod[m]++ & MUX_BUFFER_MASK] = buf[i];
        }
}

static void mux_chr_event(void *opaque, int event)
{
    CharDriverState *chr = opaque;
    MuxDriver *d = chr->opaque;
    int i;

    /* Send the event to all registered listeners */
    for (i = 0; i < d->mux_cnt; i++)
        mux_chr_send_event(d, i, event);
}

static void mux_chr_update_read_handler(CharDriverState *chr)
{
    MuxDriver *d = chr->opaque;

    if (d->mux_cnt >= MAX_MUX) {
        fprintf(stderr, "Cannot add I/O handlers, MUX array is full\n");
        return;
    }
    d->ext_opaque[d->mux_cnt] = chr->handler_opaque;
    d->chr_can_read[d->mux_cnt] = chr->chr_can_read;
    d->chr_read[d->mux_cnt] = chr->chr_read;
    d->chr_event[d->mux_cnt] = chr->chr_event;
    /* Fix up the real driver with mux routines */
    if (d->mux_cnt == 0) {
        qemu_chr_add_handlers(d->drv, mux_chr_can_read, mux_chr_read,
                              mux_chr_event, chr);
    }
    if (d->focus != -1) {
        mux_chr_send_event(d, d->focus, CHR_EVENT_MUX_OUT);
    }
    d->focus = d->mux_cnt;
    d->mux_cnt++;
    mux_chr_send_event(d, d->focus, CHR_EVENT_MUX_IN);
}

static bool muxes_realized;

/**
 * Called after processing of default and command-line-specified
 * chardevs to deliver CHR_EVENT_OPENED events to any FEs attached
 * to a mux chardev. This is done here to ensure that
 * output/prompts/banners are only displayed for the FE that has
 * focus when initial command-line processing/machine init is
 * completed.
 *
 * After this point, any new FE attached to any new or existing
 * mux will receive CHR_EVENT_OPENED notifications for the BE
 * immediately.
 */
static void muxes_realize_done(Notifier *notifier, void *unused)
{
    CharDriverState *chr;

    QTAILQ_FOREACH(chr, &chardevs, next) {
        if (chr->is_mux) {
            MuxDriver *d = chr->opaque;
            int i;

            /* send OPENED to all already-attached FEs */
            for (i = 0; i < d->mux_cnt; i++) {
                mux_chr_send_event(d, i, CHR_EVENT_OPENED);
            }
            /* mark mux as OPENED so any new FEs will immediately receive
             * OPENED event
             */
            qemu_chr_be_generic_open(chr);
        }
    }
    muxes_realized = true;
}

static Notifier muxes_realize_notify = {
    .notify = muxes_realize_done,
};

static CharDriverState *qemu_chr_open_mux(CharDriverState *drv)
{
    CharDriverState *chr;
    MuxDriver *d;

    chr = qemu_chr_alloc();
    d = g_malloc0(sizeof(MuxDriver));

    chr->opaque = d;
    d->drv = drv;
    d->focus = -1;
    chr->chr_write = mux_chr_write;
    chr->chr_update_read_handler = mux_chr_update_read_handler;
    chr->chr_accept_input = mux_chr_accept_input;
    /* Frontend guest-open / -close notification is not support with muxes */
    chr->chr_set_fe_open = NULL;
    /* only default to opened state if we've realized the initial
     * set of muxes
     */
    chr->explicit_be_open = muxes_realized ? 0 : 1;
    chr->is_mux = 1;

    return chr;
}


#ifdef _WIN32
int send_all(int fd, const void *buf, int len1)
{
    int ret, len;

    len = len1;
    while (len > 0) {
        ret = send(fd, buf, len, 0);
        if (ret < 0) {
            errno = WSAGetLastError();
            if (errno != WSAEWOULDBLOCK) {
                return -1;
            }
        } else if (ret == 0) {
            break;
        } else {
            buf += ret;
            len -= ret;
        }
    }
    return len1 - len;
}

#else

int send_all(int fd, const void *_buf, int len1)
{
    int ret, len;
    const uint8_t *buf = _buf;

    len = len1;
    while (len > 0) {
        ret = write(fd, buf, len);
        if (ret < 0) {
            if (errno != EINTR && errno != EAGAIN)
                return -1;
        } else if (ret == 0) {
            break;
        } else {
            buf += ret;
            len -= ret;
        }
    }
    return len1 - len;
}

int recv_all(int fd, void *_buf, int len1, bool single_read)
{
    int ret, len;
    uint8_t *buf = _buf;

    len = len1;
    while ((len > 0) && (ret = read(fd, buf, len)) != 0) {
        if (ret < 0) {
            if (errno != EINTR && errno != EAGAIN) {
                return -1;
            }
            continue;
        } else {
            if (single_read) {
                return ret;
            }
            buf += ret;
            len -= ret;
        }
    }
    return len1 - len;
}

#endif /* !_WIN32 */

typedef struct IOWatchPoll
{
    GSource parent;

    GIOChannel *channel;
    GSource *src;

    IOCanReadHandler *fd_can_read;
    GSourceFunc fd_read;
    void *opaque;
} IOWatchPoll;

static IOWatchPoll *io_watch_poll_from_source(GSource *source)
{
    return container_of(source, IOWatchPoll, parent);
}

static gboolean io_watch_poll_prepare(GSource *source, gint *timeout_)
{
    IOWatchPoll *iwp = io_watch_poll_from_source(source);
    bool now_active = iwp->fd_can_read(iwp->opaque) > 0;
    bool was_active = iwp->src != NULL;
    if (was_active == now_active) {
        return FALSE;
    }

    if (now_active) {
        iwp->src = g_io_create_watch(iwp->channel, G_IO_IN | G_IO_ERR | G_IO_HUP);
        g_source_set_callback(iwp->src, iwp->fd_read, iwp->opaque, NULL);
        g_source_attach(iwp->src, NULL);
    } else {
        g_source_destroy(iwp->src);
        g_source_unref(iwp->src);
        iwp->src = NULL;
    }
    return FALSE;
}

static gboolean io_watch_poll_check(GSource *source)
{
    return FALSE;
}

static gboolean io_watch_poll_dispatch(GSource *source, GSourceFunc callback,
                                       gpointer user_data)
{
    abort();
}

static void io_watch_poll_finalize(GSource *source)
{
    /* Due to a glib bug, removing the last reference to a source
     * inside a finalize callback causes recursive locking (and a
     * deadlock).  This is not a problem inside other callbacks,
     * including dispatch callbacks, so we call io_remove_watch_poll
     * to remove this source.  At this point, iwp->src must
     * be NULL, or we would leak it.
     *
     * This would be solved much more elegantly by child sources,
     * but we support older glib versions that do not have them.
     */
    IOWatchPoll *iwp = io_watch_poll_from_source(source);
    assert(iwp->src == NULL);
}

static GSourceFuncs io_watch_poll_funcs = {
    .prepare = io_watch_poll_prepare,
    .check = io_watch_poll_check,
    .dispatch = io_watch_poll_dispatch,
    .finalize = io_watch_poll_finalize,
};

/* Can only be used for read */
static guint io_add_watch_poll(GIOChannel *channel,
                               IOCanReadHandler *fd_can_read,
                               GIOFunc fd_read,
                               gpointer user_data)
{
    IOWatchPoll *iwp;
    int tag;

    iwp = (IOWatchPoll *) g_source_new(&io_watch_poll_funcs, sizeof(IOWatchPoll));
    iwp->fd_can_read = fd_can_read;
    iwp->opaque = user_data;
    iwp->channel = channel;
    iwp->fd_read = (GSourceFunc) fd_read;
    iwp->src = NULL;

    tag = g_source_attach(&iwp->parent, NULL);
    g_source_unref(&iwp->parent);
    return tag;
}

static void io_remove_watch_poll(guint tag)
{
    GSource *source;
    IOWatchPoll *iwp;

    g_return_if_fail (tag > 0);

    source = g_main_context_find_source_by_id(NULL, tag);
    g_return_if_fail (source != NULL);

    iwp = io_watch_poll_from_source(source);
    if (iwp->src) {
        g_source_destroy(iwp->src);
        g_source_unref(iwp->src);
        iwp->src = NULL;
    }
    g_source_destroy(&iwp->parent);
}

static void remove_fd_in_watch(CharDriverState *chr)
{
    if (chr->fd_in_tag) {
        io_remove_watch_poll(chr->fd_in_tag);
        chr->fd_in_tag = 0;
    }
}

#ifndef _WIN32
static GIOChannel *io_channel_from_fd(int fd)
{
    GIOChannel *chan;

    if (fd == -1) {
        return NULL;
    }

    chan = g_io_channel_unix_new(fd);

    g_io_channel_set_encoding(chan, NULL, NULL);
    g_io_channel_set_buffered(chan, FALSE);

    return chan;
}
#endif

static GIOChannel *io_channel_from_socket(int fd)
{
    GIOChannel *chan;

    if (fd == -1) {
        return NULL;
    }

#ifdef _WIN32
    chan = g_io_channel_win32_new_socket(fd);
#else
    chan = g_io_channel_unix_new(fd);
#endif

    g_io_channel_set_encoding(chan, NULL, NULL);
    g_io_channel_set_buffered(chan, FALSE);

    return chan;
}

static int io_channel_send(GIOChannel *fd, const void *buf, size_t len)
{
    size_t offset = 0;
    GIOStatus status = G_IO_STATUS_NORMAL;

    while (offset < len && status == G_IO_STATUS_NORMAL) {
        gsize bytes_written = 0;

        status = g_io_channel_write_chars(fd, buf + offset, len - offset,
                                          &bytes_written, NULL);
        offset += bytes_written;
    }

    if (offset > 0) {
        return offset;
    }
    switch (status) {
    case G_IO_STATUS_NORMAL:
        g_assert(len == 0);
        return 0;
    case G_IO_STATUS_AGAIN:
        errno = EAGAIN;
        return -1;
    default:
        break;
    }
    errno = EINVAL;
    return -1;
}

#ifndef _WIN32

typedef struct FDCharDriver {
    CharDriverState *chr;
    GIOChannel *fd_in, *fd_out;
    int max_size;
    QTAILQ_ENTRY(FDCharDriver) node;
} FDCharDriver;

/* Called with chr_write_lock held.  */
static int fd_chr_write(CharDriverState *chr, const uint8_t *buf, int len)
{
    FDCharDriver *s = chr->opaque;
    
    return io_channel_send(s->fd_out, buf, len);
}

static gboolean fd_chr_read(GIOChannel *chan, GIOCondition cond, void *opaque)
{
    CharDriverState *chr = opaque;
    FDCharDriver *s = chr->opaque;
    int len;
    uint8_t buf[READ_BUF_LEN];
    GIOStatus status;
    gsize bytes_read;

    len = sizeof(buf);
    if (len > s->max_size) {
        len = s->max_size;
    }
    if (len == 0) {
        return TRUE;
    }

    status = g_io_channel_read_chars(chan, (gchar *)buf,
                                     len, &bytes_read, NULL);
    if (status == G_IO_STATUS_EOF) {
        remove_fd_in_watch(chr);
        qemu_chr_be_event(chr, CHR_EVENT_CLOSED);
        return FALSE;
    }
    if (status == G_IO_STATUS_NORMAL) {
        qemu_chr_be_write(chr, buf, bytes_read);
    }

    return TRUE;
}

static int fd_chr_read_poll(void *opaque)
{
    CharDriverState *chr = opaque;
    FDCharDriver *s = chr->opaque;

    s->max_size = qemu_chr_be_can_write(chr);
    return s->max_size;
}

static GSource *fd_chr_add_watch(CharDriverState *chr, GIOCondition cond)
{
    FDCharDriver *s = chr->opaque;
    return g_io_create_watch(s->fd_out, cond);
}

static void fd_chr_update_read_handler(CharDriverState *chr)
{
    FDCharDriver *s = chr->opaque;

    remove_fd_in_watch(chr);
    if (s->fd_in) {
        chr->fd_in_tag = io_add_watch_poll(s->fd_in, fd_chr_read_poll,
                                           fd_chr_read, chr);
    }
}

static void fd_chr_close(struct CharDriverState *chr)
{
    FDCharDriver *s = chr->opaque;

    remove_fd_in_watch(chr);
    if (s->fd_in) {
        g_io_channel_unref(s->fd_in);
    }
    if (s->fd_out) {
        g_io_channel_unref(s->fd_out);
    }

    g_free(s);
    qemu_chr_be_event(chr, CHR_EVENT_CLOSED);
}

/* open a character device to a unix fd */
static CharDriverState *qemu_chr_open_fd(int fd_in, int fd_out)
{
    CharDriverState *chr;
    FDCharDriver *s;

    chr = qemu_chr_alloc();
    s = g_malloc0(sizeof(FDCharDriver));
    s->fd_in = io_channel_from_fd(fd_in);
    s->fd_out = io_channel_from_fd(fd_out);
    fcntl(fd_out, F_SETFL, O_NONBLOCK);
    s->chr = chr;
    chr->opaque = s;
    chr->chr_add_watch = fd_chr_add_watch;
    chr->chr_write = fd_chr_write;
    chr->chr_update_read_handler = fd_chr_update_read_handler;
    chr->chr_close = fd_chr_close;

    return chr;
}

static CharDriverState *qemu_chr_open_pipe(ChardevHostdev *opts)
{
    int fd_in, fd_out;
    char filename_in[256], filename_out[256];
    const char *filename = opts->device;

    if (filename == NULL) {
        fprintf(stderr, "chardev: pipe: no filename given\n");
        return NULL;
    }

    snprintf(filename_in, 256, "%s.in", filename);
    snprintf(filename_out, 256, "%s.out", filename);
    TFR(fd_in = qemu_open(filename_in, O_RDWR | O_BINARY));
    TFR(fd_out = qemu_open(filename_out, O_RDWR | O_BINARY));
    if (fd_in < 0 || fd_out < 0) {
	if (fd_in >= 0)
	    close(fd_in);
	if (fd_out >= 0)
	    close(fd_out);
        TFR(fd_in = fd_out = qemu_open(filename, O_RDWR | O_BINARY));
        if (fd_in < 0) {
            return NULL;
        }
    }
    return qemu_chr_open_fd(fd_in, fd_out);
}

/* init terminal so that we can grab keys */
static struct termios oldtty;
static int old_fd0_flags;
static bool stdio_allow_signal;

static void term_exit(void)
{
    tcsetattr (0, TCSANOW, &oldtty);
    fcntl(0, F_SETFL, old_fd0_flags);
}

static void qemu_chr_set_echo_stdio(CharDriverState *chr, bool echo)
{
    struct termios tty;

    tty = oldtty;
    if (!echo) {
        tty.c_iflag &= ~(IGNBRK|BRKINT|PARMRK|ISTRIP
                          |INLCR|IGNCR|ICRNL|IXON);
        tty.c_oflag |= OPOST;
        tty.c_lflag &= ~(ECHO|ECHONL|ICANON|IEXTEN);
        tty.c_cflag &= ~(CSIZE|PARENB);
        tty.c_cflag |= CS8;
        tty.c_cc[VMIN] = 1;
        tty.c_cc[VTIME] = 0;
    }
    if (!stdio_allow_signal)
        tty.c_lflag &= ~ISIG;

    tcsetattr (0, TCSANOW, &tty);
}

static void qemu_chr_close_stdio(struct CharDriverState *chr)
{
    term_exit();
    fd_chr_close(chr);
}

static CharDriverState *qemu_chr_open_stdio(ChardevStdio *opts)
{
    CharDriverState *chr;

    if (is_daemonized()) {
        error_report("cannot use stdio with -daemonize");
        return NULL;
    }
    old_fd0_flags = fcntl(0, F_GETFL);
    tcgetattr (0, &oldtty);
    fcntl(0, F_SETFL, O_NONBLOCK);
    atexit(term_exit);

    chr = qemu_chr_open_fd(0, 1);
    chr->chr_close = qemu_chr_close_stdio;
    chr->chr_set_echo = qemu_chr_set_echo_stdio;
    if (opts->has_signal) {
        stdio_allow_signal = opts->signal;
    }
    qemu_chr_fe_set_echo(chr, false);

    return chr;
}

#if defined(__linux__) || defined(__sun__) || defined(__FreeBSD__) \
    || defined(__NetBSD__) || defined(__OpenBSD__) || defined(__DragonFly__) \
    || defined(__GLIBC__)

#define HAVE_CHARDEV_TTY 1

typedef struct {
    GIOChannel *fd;
    int read_bytes;

    /* Protected by the CharDriverState chr_write_lock.  */
    int connected;
    guint timer_tag;
} PtyCharDriver;

static void pty_chr_update_read_handler_locked(CharDriverState *chr);
static void pty_chr_state(CharDriverState *chr, int connected);

static gboolean pty_chr_timer(gpointer opaque)
{
    struct CharDriverState *chr = opaque;
    PtyCharDriver *s = chr->opaque;

    qemu_mutex_lock(&chr->chr_write_lock);
    s->timer_tag = 0;
    if (!s->connected) {
        /* Next poll ... */
        pty_chr_update_read_handler_locked(chr);
    }
    qemu_mutex_unlock(&chr->chr_write_lock);
    return FALSE;
}

/* Called with chr_write_lock held.  */
static void pty_chr_rearm_timer(CharDriverState *chr, int ms)
{
    PtyCharDriver *s = chr->opaque;

    if (s->timer_tag) {
        g_source_remove(s->timer_tag);
        s->timer_tag = 0;
    }

    if (ms == 1000) {
        s->timer_tag = g_timeout_add_seconds(1, pty_chr_timer, chr);
    } else {
        s->timer_tag = g_timeout_add(ms, pty_chr_timer, chr);
    }
}

/* Called with chr_write_lock held.  */
static void pty_chr_update_read_handler_locked(CharDriverState *chr)
{
    PtyCharDriver *s = chr->opaque;
    GPollFD pfd;

    pfd.fd = g_io_channel_unix_get_fd(s->fd);
    pfd.events = G_IO_OUT;
    pfd.revents = 0;
    g_poll(&pfd, 1, 0);
    if (pfd.revents & G_IO_HUP) {
        pty_chr_state(chr, 0);
    } else {
        pty_chr_state(chr, 1);
    }
}

static void pty_chr_update_read_handler(CharDriverState *chr)
{
    qemu_mutex_lock(&chr->chr_write_lock);
    pty_chr_update_read_handler_locked(chr);
    qemu_mutex_unlock(&chr->chr_write_lock);
}

/* Called with chr_write_lock held.  */
static int pty_chr_write(CharDriverState *chr, const uint8_t *buf, int len)
{
    PtyCharDriver *s = chr->opaque;

    if (!s->connected) {
        /* guest sends data, check for (re-)connect */
        pty_chr_update_read_handler_locked(chr);
        return 0;
    }
    return io_channel_send(s->fd, buf, len);
}

static GSource *pty_chr_add_watch(CharDriverState *chr, GIOCondition cond)
{
    PtyCharDriver *s = chr->opaque;
    return g_io_create_watch(s->fd, cond);
}

static int pty_chr_read_poll(void *opaque)
{
    CharDriverState *chr = opaque;
    PtyCharDriver *s = chr->opaque;

    s->read_bytes = qemu_chr_be_can_write(chr);
    return s->read_bytes;
}

static gboolean pty_chr_read(GIOChannel *chan, GIOCondition cond, void *opaque)
{
    CharDriverState *chr = opaque;
    PtyCharDriver *s = chr->opaque;
    gsize size, len;
    uint8_t buf[READ_BUF_LEN];
    GIOStatus status;

    len = sizeof(buf);
    if (len > s->read_bytes)
        len = s->read_bytes;
    if (len == 0) {
        return TRUE;
    }
    status = g_io_channel_read_chars(s->fd, (gchar *)buf, len, &size, NULL);
    if (status != G_IO_STATUS_NORMAL) {
        pty_chr_state(chr, 0);
        return FALSE;
    } else {
        pty_chr_state(chr, 1);
        qemu_chr_be_write(chr, buf, size);
    }
    return TRUE;
}

/* Called with chr_write_lock held.  */
static void pty_chr_state(CharDriverState *chr, int connected)
{
    PtyCharDriver *s = chr->opaque;

    if (!connected) {
        remove_fd_in_watch(chr);
        s->connected = 0;
        /* (re-)connect poll interval for idle guests: once per second.
         * We check more frequently in case the guests sends data to
         * the virtual device linked to our pty. */
        pty_chr_rearm_timer(chr, 1000);
    } else {
        if (s->timer_tag) {
            g_source_remove(s->timer_tag);
            s->timer_tag = 0;
        }
        if (!s->connected) {
            s->connected = 1;
            qemu_chr_be_generic_open(chr);
        }
        if (!chr->fd_in_tag) {
            chr->fd_in_tag = io_add_watch_poll(s->fd, pty_chr_read_poll,
                                               pty_chr_read, chr);
        }
    }
}

static void pty_chr_close(struct CharDriverState *chr)
{
    PtyCharDriver *s = chr->opaque;
    int fd;

    remove_fd_in_watch(chr);
    fd = g_io_channel_unix_get_fd(s->fd);
    g_io_channel_unref(s->fd);
    close(fd);
    if (s->timer_tag) {
        g_source_remove(s->timer_tag);
        s->timer_tag = 0;
    }
    g_free(s);
    qemu_chr_be_event(chr, CHR_EVENT_CLOSED);
}

static CharDriverState *qemu_chr_open_pty(const char *id,
                                          ChardevReturn *ret)
{
    CharDriverState *chr;
    PtyCharDriver *s;
    int master_fd, slave_fd;
    char pty_name[PATH_MAX];

    master_fd = qemu_openpty_raw(&slave_fd, pty_name);
    if (master_fd < 0) {
        return NULL;
    }

    close(slave_fd);

    chr = qemu_chr_alloc();

    chr->filename = g_strdup_printf("pty:%s", pty_name);
    ret->pty = g_strdup(pty_name);
    ret->has_pty = true;

    fprintf(stderr, "char device redirected to %s (label %s)\n",
            pty_name, id);

    s = g_malloc0(sizeof(PtyCharDriver));
    chr->opaque = s;
    chr->chr_write = pty_chr_write;
    chr->chr_update_read_handler = pty_chr_update_read_handler;
    chr->chr_close = pty_chr_close;
    chr->chr_add_watch = pty_chr_add_watch;
    chr->explicit_be_open = true;

    s->fd = io_channel_from_fd(master_fd);
    s->timer_tag = 0;

    return chr;
}

static void tty_serial_init(int fd, int speed,
                            int parity, int data_bits, int stop_bits)
{
    struct termios tty;
    speed_t spd;

#if 0
    printf("tty_serial_init: speed=%d parity=%c data=%d stop=%d\n",
           speed, parity, data_bits, stop_bits);
#endif
    tcgetattr (fd, &tty);

#define check_speed(val) if (speed <= val) { spd = B##val; break; }
    speed = speed * 10 / 11;
    do {
        check_speed(50);
        check_speed(75);
        check_speed(110);
        check_speed(134);
        check_speed(150);
        check_speed(200);
        check_speed(300);
        check_speed(600);
        check_speed(1200);
        check_speed(1800);
        check_speed(2400);
        check_speed(4800);
        check_speed(9600);
        check_speed(19200);
        check_speed(38400);
        /* Non-Posix values follow. They may be unsupported on some systems. */
        check_speed(57600);
        check_speed(115200);
#ifdef B230400
        check_speed(230400);
#endif
#ifdef B460800
        check_speed(460800);
#endif
#ifdef B500000
        check_speed(500000);
#endif
#ifdef B576000
        check_speed(576000);
#endif
#ifdef B921600
        check_speed(921600);
#endif
#ifdef B1000000
        check_speed(1000000);
#endif
#ifdef B1152000
        check_speed(1152000);
#endif
#ifdef B1500000
        check_speed(1500000);
#endif
#ifdef B2000000
        check_speed(2000000);
#endif
#ifdef B2500000
        check_speed(2500000);
#endif
#ifdef B3000000
        check_speed(3000000);
#endif
#ifdef B3500000
        check_speed(3500000);
#endif
#ifdef B4000000
        check_speed(4000000);
#endif
        spd = B115200;
    } while (0);

    cfsetispeed(&tty, spd);
    cfsetospeed(&tty, spd);

    tty.c_iflag &= ~(IGNBRK|BRKINT|PARMRK|ISTRIP
                          |INLCR|IGNCR|ICRNL|IXON);
    tty.c_oflag |= OPOST;
    tty.c_lflag &= ~(ECHO|ECHONL|ICANON|IEXTEN|ISIG);
    tty.c_cflag &= ~(CSIZE|PARENB|PARODD|CRTSCTS|CSTOPB);
    switch(data_bits) {
    default:
    case 8:
        tty.c_cflag |= CS8;
        break;
    case 7:
        tty.c_cflag |= CS7;
        break;
    case 6:
        tty.c_cflag |= CS6;
        break;
    case 5:
        tty.c_cflag |= CS5;
        break;
    }
    switch(parity) {
    default:
    case 'N':
        break;
    case 'E':
        tty.c_cflag |= PARENB;
        break;
    case 'O':
        tty.c_cflag |= PARENB | PARODD;
        break;
    }
    if (stop_bits == 2)
        tty.c_cflag |= CSTOPB;

    tcsetattr (fd, TCSANOW, &tty);
}

static int tty_serial_ioctl(CharDriverState *chr, int cmd, void *arg)
{
    FDCharDriver *s = chr->opaque;

    switch(cmd) {
    case CHR_IOCTL_SERIAL_SET_PARAMS:
        {
            QEMUSerialSetParams *ssp = arg;
            tty_serial_init(g_io_channel_unix_get_fd(s->fd_in),
                            ssp->speed, ssp->parity,
                            ssp->data_bits, ssp->stop_bits);
        }
        break;
    case CHR_IOCTL_SERIAL_SET_BREAK:
        {
            int enable = *(int *)arg;
            if (enable) {
                tcsendbreak(g_io_channel_unix_get_fd(s->fd_in), 1);
            }
        }
        break;
    case CHR_IOCTL_SERIAL_GET_TIOCM:
        {
            int sarg = 0;
            int *targ = (int *)arg;
            ioctl(g_io_channel_unix_get_fd(s->fd_in), TIOCMGET, &sarg);
            *targ = 0;
            if (sarg & TIOCM_CTS)
                *targ |= CHR_TIOCM_CTS;
            if (sarg & TIOCM_CAR)
                *targ |= CHR_TIOCM_CAR;
            if (sarg & TIOCM_DSR)
                *targ |= CHR_TIOCM_DSR;
            if (sarg & TIOCM_RI)
                *targ |= CHR_TIOCM_RI;
            if (sarg & TIOCM_DTR)
                *targ |= CHR_TIOCM_DTR;
            if (sarg & TIOCM_RTS)
                *targ |= CHR_TIOCM_RTS;
        }
        break;
    case CHR_IOCTL_SERIAL_SET_TIOCM:
        {
            int sarg = *(int *)arg;
            int targ = 0;
            ioctl(g_io_channel_unix_get_fd(s->fd_in), TIOCMGET, &targ);
            targ &= ~(CHR_TIOCM_CTS | CHR_TIOCM_CAR | CHR_TIOCM_DSR
                     | CHR_TIOCM_RI | CHR_TIOCM_DTR | CHR_TIOCM_RTS);
            if (sarg & CHR_TIOCM_CTS)
                targ |= TIOCM_CTS;
            if (sarg & CHR_TIOCM_CAR)
                targ |= TIOCM_CAR;
            if (sarg & CHR_TIOCM_DSR)
                targ |= TIOCM_DSR;
            if (sarg & CHR_TIOCM_RI)
                targ |= TIOCM_RI;
            if (sarg & CHR_TIOCM_DTR)
                targ |= TIOCM_DTR;
            if (sarg & CHR_TIOCM_RTS)
                targ |= TIOCM_RTS;
            ioctl(g_io_channel_unix_get_fd(s->fd_in), TIOCMSET, &targ);
        }
        break;
    default:
        return -ENOTSUP;
    }
    return 0;
}

static void qemu_chr_close_tty(CharDriverState *chr)
{
    FDCharDriver *s = chr->opaque;
    int fd = -1;

    if (s) {
        fd = g_io_channel_unix_get_fd(s->fd_in);
    }

    fd_chr_close(chr);

    if (fd >= 0) {
        close(fd);
    }
}

static CharDriverState *qemu_chr_open_tty_fd(int fd)
{
    CharDriverState *chr;

    tty_serial_init(fd, 115200, 'N', 8, 1);
    chr = qemu_chr_open_fd(fd, fd);
    chr->chr_ioctl = tty_serial_ioctl;
    chr->chr_close = qemu_chr_close_tty;
    return chr;
}
#endif /* __linux__ || __sun__ */

#if defined(__linux__)

#define HAVE_CHARDEV_PARPORT 1

typedef struct {
    int fd;
    int mode;
} ParallelCharDriver;

static int pp_hw_mode(ParallelCharDriver *s, uint16_t mode)
{
    if (s->mode != mode) {
	int m = mode;
        if (ioctl(s->fd, PPSETMODE, &m) < 0)
            return 0;
	s->mode = mode;
    }
    return 1;
}

static int pp_ioctl(CharDriverState *chr, int cmd, void *arg)
{
    ParallelCharDriver *drv = chr->opaque;
    int fd = drv->fd;
    uint8_t b;

    switch(cmd) {
    case CHR_IOCTL_PP_READ_DATA:
        if (ioctl(fd, PPRDATA, &b) < 0)
            return -ENOTSUP;
        *(uint8_t *)arg = b;
        break;
    case CHR_IOCTL_PP_WRITE_DATA:
        b = *(uint8_t *)arg;
        if (ioctl(fd, PPWDATA, &b) < 0)
            return -ENOTSUP;
        break;
    case CHR_IOCTL_PP_READ_CONTROL:
        if (ioctl(fd, PPRCONTROL, &b) < 0)
            return -ENOTSUP;
	/* Linux gives only the lowest bits, and no way to know data
	   direction! For better compatibility set the fixed upper
	   bits. */
        *(uint8_t *)arg = b | 0xc0;
        break;
    case CHR_IOCTL_PP_WRITE_CONTROL:
        b = *(uint8_t *)arg;
        if (ioctl(fd, PPWCONTROL, &b) < 0)
            return -ENOTSUP;
        break;
    case CHR_IOCTL_PP_READ_STATUS:
        if (ioctl(fd, PPRSTATUS, &b) < 0)
            return -ENOTSUP;
        *(uint8_t *)arg = b;
        break;
    case CHR_IOCTL_PP_DATA_DIR:
        if (ioctl(fd, PPDATADIR, (int *)arg) < 0)
            return -ENOTSUP;
        break;
    case CHR_IOCTL_PP_EPP_READ_ADDR:
	if (pp_hw_mode(drv, IEEE1284_MODE_EPP|IEEE1284_ADDR)) {
	    struct ParallelIOArg *parg = arg;
	    int n = read(fd, parg->buffer, parg->count);
	    if (n != parg->count) {
		return -EIO;
	    }
	}
        break;
    case CHR_IOCTL_PP_EPP_READ:
	if (pp_hw_mode(drv, IEEE1284_MODE_EPP)) {
	    struct ParallelIOArg *parg = arg;
	    int n = read(fd, parg->buffer, parg->count);
	    if (n != parg->count) {
		return -EIO;
	    }
	}
        break;
    case CHR_IOCTL_PP_EPP_WRITE_ADDR:
	if (pp_hw_mode(drv, IEEE1284_MODE_EPP|IEEE1284_ADDR)) {
	    struct ParallelIOArg *parg = arg;
	    int n = write(fd, parg->buffer, parg->count);
	    if (n != parg->count) {
		return -EIO;
	    }
	}
        break;
    case CHR_IOCTL_PP_EPP_WRITE:
	if (pp_hw_mode(drv, IEEE1284_MODE_EPP)) {
	    struct ParallelIOArg *parg = arg;
	    int n = write(fd, parg->buffer, parg->count);
	    if (n != parg->count) {
		return -EIO;
	    }
	}
        break;
    default:
        return -ENOTSUP;
    }
    return 0;
}

static void pp_close(CharDriverState *chr)
{
    ParallelCharDriver *drv = chr->opaque;
    int fd = drv->fd;

    pp_hw_mode(drv, IEEE1284_MODE_COMPAT);
    ioctl(fd, PPRELEASE);
    close(fd);
    g_free(drv);
    qemu_chr_be_event(chr, CHR_EVENT_CLOSED);
}

static CharDriverState *qemu_chr_open_pp_fd(int fd)
{
    CharDriverState *chr;
    ParallelCharDriver *drv;

    if (ioctl(fd, PPCLAIM) < 0) {
        close(fd);
        return NULL;
    }

    drv = g_malloc0(sizeof(ParallelCharDriver));
    drv->fd = fd;
    drv->mode = IEEE1284_MODE_COMPAT;

    chr = qemu_chr_alloc();
    chr->chr_write = null_chr_write;
    chr->chr_ioctl = pp_ioctl;
    chr->chr_close = pp_close;
    chr->opaque = drv;

    return chr;
}
#endif /* __linux__ */

#if defined(__FreeBSD__) || defined(__FreeBSD_kernel__) || defined(__DragonFly__)

#define HAVE_CHARDEV_PARPORT 1

static int pp_ioctl(CharDriverState *chr, int cmd, void *arg)
{
    int fd = (int)(intptr_t)chr->opaque;
    uint8_t b;

    switch(cmd) {
    case CHR_IOCTL_PP_READ_DATA:
        if (ioctl(fd, PPIGDATA, &b) < 0)
            return -ENOTSUP;
        *(uint8_t *)arg = b;
        break;
    case CHR_IOCTL_PP_WRITE_DATA:
        b = *(uint8_t *)arg;
        if (ioctl(fd, PPISDATA, &b) < 0)
            return -ENOTSUP;
        break;
    case CHR_IOCTL_PP_READ_CONTROL:
        if (ioctl(fd, PPIGCTRL, &b) < 0)
            return -ENOTSUP;
        *(uint8_t *)arg = b;
        break;
    case CHR_IOCTL_PP_WRITE_CONTROL:
        b = *(uint8_t *)arg;
        if (ioctl(fd, PPISCTRL, &b) < 0)
            return -ENOTSUP;
        break;
    case CHR_IOCTL_PP_READ_STATUS:
        if (ioctl(fd, PPIGSTATUS, &b) < 0)
            return -ENOTSUP;
        *(uint8_t *)arg = b;
        break;
    default:
        return -ENOTSUP;
    }
    return 0;
}

static CharDriverState *qemu_chr_open_pp_fd(int fd)
{
    CharDriverState *chr;

    chr = qemu_chr_alloc();
    chr->opaque = (void *)(intptr_t)fd;
    chr->chr_write = null_chr_write;
    chr->chr_ioctl = pp_ioctl;
    chr->explicit_be_open = true;
    return chr;
}
#endif

#else /* _WIN32 */

typedef struct {
    int max_size;
    HANDLE hcom, hrecv, hsend;
    OVERLAPPED orecv;
    BOOL fpipe;
    DWORD len;

    /* Protected by the CharDriverState chr_write_lock.  */
    OVERLAPPED osend;
} WinCharState;

typedef struct {
    HANDLE  hStdIn;
    HANDLE  hInputReadyEvent;
    HANDLE  hInputDoneEvent;
    HANDLE  hInputThread;
    uint8_t win_stdio_buf;
} WinStdioCharState;

#define NSENDBUF 2048
#define NRECVBUF 2048
#define MAXCONNECT 1
#define NTIMEOUT 5000

static int win_chr_poll(void *opaque);
static int win_chr_pipe_poll(void *opaque);

static void win_chr_close(CharDriverState *chr)
{
    WinCharState *s = chr->opaque;

    if (s->hsend) {
        CloseHandle(s->hsend);
        s->hsend = NULL;
    }
    if (s->hrecv) {
        CloseHandle(s->hrecv);
        s->hrecv = NULL;
    }
    if (s->hcom) {
        CloseHandle(s->hcom);
        s->hcom = NULL;
    }
    if (s->fpipe)
        qemu_del_polling_cb(win_chr_pipe_poll, chr);
    else
        qemu_del_polling_cb(win_chr_poll, chr);

    qemu_chr_be_event(chr, CHR_EVENT_CLOSED);
}

static int win_chr_init(CharDriverState *chr, const char *filename)
{
    WinCharState *s = chr->opaque;
    COMMCONFIG comcfg;
    COMMTIMEOUTS cto = { 0, 0, 0, 0, 0};
    COMSTAT comstat;
    DWORD size;
    DWORD err;

    s->hsend = CreateEvent(NULL, TRUE, FALSE, NULL);
    if (!s->hsend) {
        fprintf(stderr, "Failed CreateEvent\n");
        goto fail;
    }
    s->hrecv = CreateEvent(NULL, TRUE, FALSE, NULL);
    if (!s->hrecv) {
        fprintf(stderr, "Failed CreateEvent\n");
        goto fail;
    }

    s->hcom = CreateFile(filename, GENERIC_READ|GENERIC_WRITE, 0, NULL,
                      OPEN_EXISTING, FILE_FLAG_OVERLAPPED, 0);
    if (s->hcom == INVALID_HANDLE_VALUE) {
        fprintf(stderr, "Failed CreateFile (%lu)\n", GetLastError());
        s->hcom = NULL;
        goto fail;
    }

    if (!SetupComm(s->hcom, NRECVBUF, NSENDBUF)) {
        fprintf(stderr, "Failed SetupComm\n");
        goto fail;
    }

    ZeroMemory(&comcfg, sizeof(COMMCONFIG));
    size = sizeof(COMMCONFIG);
    GetDefaultCommConfig(filename, &comcfg, &size);
    comcfg.dcb.DCBlength = sizeof(DCB);
    CommConfigDialog(filename, NULL, &comcfg);

    if (!SetCommState(s->hcom, &comcfg.dcb)) {
        fprintf(stderr, "Failed SetCommState\n");
        goto fail;
    }

    if (!SetCommMask(s->hcom, EV_ERR)) {
        fprintf(stderr, "Failed SetCommMask\n");
        goto fail;
    }

    cto.ReadIntervalTimeout = MAXDWORD;
    if (!SetCommTimeouts(s->hcom, &cto)) {
        fprintf(stderr, "Failed SetCommTimeouts\n");
        goto fail;
    }

    if (!ClearCommError(s->hcom, &err, &comstat)) {
        fprintf(stderr, "Failed ClearCommError\n");
        goto fail;
    }
    qemu_add_polling_cb(win_chr_poll, chr);
    return 0;

 fail:
    win_chr_close(chr);
    return -1;
}

/* Called with chr_write_lock held.  */
static int win_chr_write(CharDriverState *chr, const uint8_t *buf, int len1)
{
    WinCharState *s = chr->opaque;
    DWORD len, ret, size, err;

    len = len1;
    ZeroMemory(&s->osend, sizeof(s->osend));
    s->osend.hEvent = s->hsend;
    while (len > 0) {
        if (s->hsend)
            ret = WriteFile(s->hcom, buf, len, &size, &s->osend);
        else
            ret = WriteFile(s->hcom, buf, len, &size, NULL);
        if (!ret) {
            err = GetLastError();
            if (err == ERROR_IO_PENDING) {
                ret = GetOverlappedResult(s->hcom, &s->osend, &size, TRUE);
                if (ret) {
                    buf += size;
                    len -= size;
                } else {
                    break;
                }
            } else {
                break;
            }
        } else {
            buf += size;
            len -= size;
        }
    }
    return len1 - len;
}

static int win_chr_read_poll(CharDriverState *chr)
{
    WinCharState *s = chr->opaque;

    s->max_size = qemu_chr_be_can_write(chr);
    return s->max_size;
}

static void win_chr_readfile(CharDriverState *chr)
{
    WinCharState *s = chr->opaque;
    int ret, err;
    uint8_t buf[READ_BUF_LEN];
    DWORD size;

    ZeroMemory(&s->orecv, sizeof(s->orecv));
    s->orecv.hEvent = s->hrecv;
    ret = ReadFile(s->hcom, buf, s->len, &size, &s->orecv);
    if (!ret) {
        err = GetLastError();
        if (err == ERROR_IO_PENDING) {
            ret = GetOverlappedResult(s->hcom, &s->orecv, &size, TRUE);
        }
    }

    if (size > 0) {
        qemu_chr_be_write(chr, buf, size);
    }
}

static void win_chr_read(CharDriverState *chr)
{
    WinCharState *s = chr->opaque;

    if (s->len > s->max_size)
        s->len = s->max_size;
    if (s->len == 0)
        return;

    win_chr_readfile(chr);
}

static int win_chr_poll(void *opaque)
{
    CharDriverState *chr = opaque;
    WinCharState *s = chr->opaque;
    COMSTAT status;
    DWORD comerr;

    ClearCommError(s->hcom, &comerr, &status);
    if (status.cbInQue > 0) {
        s->len = status.cbInQue;
        win_chr_read_poll(chr);
        win_chr_read(chr);
        return 1;
    }
    return 0;
}

static CharDriverState *qemu_chr_open_win_path(const char *filename)
{
    CharDriverState *chr;
    WinCharState *s;

    chr = qemu_chr_alloc();
    s = g_malloc0(sizeof(WinCharState));
    chr->opaque = s;
    chr->chr_write = win_chr_write;
    chr->chr_close = win_chr_close;

    if (win_chr_init(chr, filename) < 0) {
        g_free(s);
        g_free(chr);
        return NULL;
    }
    return chr;
}

static int win_chr_pipe_poll(void *opaque)
{
    CharDriverState *chr = opaque;
    WinCharState *s = chr->opaque;
    DWORD size;

    PeekNamedPipe(s->hcom, NULL, 0, NULL, &size, NULL);
    if (size > 0) {
        s->len = size;
        win_chr_read_poll(chr);
        win_chr_read(chr);
        return 1;
    }
    return 0;
}

static int win_chr_pipe_init(CharDriverState *chr, const char *filename)
{
    WinCharState *s = chr->opaque;
    OVERLAPPED ov;
    int ret;
    DWORD size;
    char openname[256];

    s->fpipe = TRUE;

    s->hsend = CreateEvent(NULL, TRUE, FALSE, NULL);
    if (!s->hsend) {
        fprintf(stderr, "Failed CreateEvent\n");
        goto fail;
    }
    s->hrecv = CreateEvent(NULL, TRUE, FALSE, NULL);
    if (!s->hrecv) {
        fprintf(stderr, "Failed CreateEvent\n");
        goto fail;
    }

    snprintf(openname, sizeof(openname), "\\\\.\\pipe\\%s", filename);
    s->hcom = CreateNamedPipe(openname, PIPE_ACCESS_DUPLEX | FILE_FLAG_OVERLAPPED,
                              PIPE_TYPE_BYTE | PIPE_READMODE_BYTE |
                              PIPE_WAIT,
                              MAXCONNECT, NSENDBUF, NRECVBUF, NTIMEOUT, NULL);
    if (s->hcom == INVALID_HANDLE_VALUE) {
        fprintf(stderr, "Failed CreateNamedPipe (%lu)\n", GetLastError());
        s->hcom = NULL;
        goto fail;
    }

    ZeroMemory(&ov, sizeof(ov));
    ov.hEvent = CreateEvent(NULL, TRUE, FALSE, NULL);
    ret = ConnectNamedPipe(s->hcom, &ov);
    if (ret) {
        fprintf(stderr, "Failed ConnectNamedPipe\n");
        goto fail;
    }

    ret = GetOverlappedResult(s->hcom, &ov, &size, TRUE);
    if (!ret) {
        fprintf(stderr, "Failed GetOverlappedResult\n");
        if (ov.hEvent) {
            CloseHandle(ov.hEvent);
            ov.hEvent = NULL;
        }
        goto fail;
    }

    if (ov.hEvent) {
        CloseHandle(ov.hEvent);
        ov.hEvent = NULL;
    }
    qemu_add_polling_cb(win_chr_pipe_poll, chr);
    return 0;

 fail:
    win_chr_close(chr);
    return -1;
}


static CharDriverState *qemu_chr_open_pipe(ChardevHostdev *opts)
{
    const char *filename = opts->device;
    CharDriverState *chr;
    WinCharState *s;

    chr = qemu_chr_alloc();
    s = g_malloc0(sizeof(WinCharState));
    chr->opaque = s;
    chr->chr_write = win_chr_write;
    chr->chr_close = win_chr_close;

    if (win_chr_pipe_init(chr, filename) < 0) {
        g_free(s);
        g_free(chr);
        return NULL;
    }
    return chr;
}

static CharDriverState *qemu_chr_open_win_file(HANDLE fd_out)
{
    CharDriverState *chr;
    WinCharState *s;

    chr = qemu_chr_alloc();
    s = g_malloc0(sizeof(WinCharState));
    s->hcom = fd_out;
    chr->opaque = s;
    chr->chr_write = win_chr_write;
    return chr;
}

static CharDriverState *qemu_chr_open_win_con(void)
{
    return qemu_chr_open_win_file(GetStdHandle(STD_OUTPUT_HANDLE));
}

static int win_stdio_write(CharDriverState *chr, const uint8_t *buf, int len)
{
    HANDLE  hStdOut = GetStdHandle(STD_OUTPUT_HANDLE);
    DWORD   dwSize;
    int     len1;

    len1 = len;

    while (len1 > 0) {
        if (!WriteFile(hStdOut, buf, len1, &dwSize, NULL)) {
            break;
        }
        buf  += dwSize;
        len1 -= dwSize;
    }

    return len - len1;
}

static void win_stdio_wait_func(void *opaque)
{
    CharDriverState   *chr   = opaque;
    WinStdioCharState *stdio = chr->opaque;
    INPUT_RECORD       buf[4];
    int                ret;
    DWORD              dwSize;
    int                i;

    ret = ReadConsoleInput(stdio->hStdIn, buf, ARRAY_SIZE(buf), &dwSize);

    if (!ret) {
        /* Avoid error storm */
        qemu_del_wait_object(stdio->hStdIn, NULL, NULL);
        return;
    }

    for (i = 0; i < dwSize; i++) {
        KEY_EVENT_RECORD *kev = &buf[i].Event.KeyEvent;

        if (buf[i].EventType == KEY_EVENT && kev->bKeyDown) {
            int j;
            if (kev->uChar.AsciiChar != 0) {
                for (j = 0; j < kev->wRepeatCount; j++) {
                    if (qemu_chr_be_can_write(chr)) {
                        uint8_t c = kev->uChar.AsciiChar;
                        qemu_chr_be_write(chr, &c, 1);
                    }
                }
            }
        }
    }
}

static DWORD WINAPI win_stdio_thread(LPVOID param)
{
    CharDriverState   *chr   = param;
    WinStdioCharState *stdio = chr->opaque;
    int                ret;
    DWORD              dwSize;

    while (1) {

        /* Wait for one byte */
        ret = ReadFile(stdio->hStdIn, &stdio->win_stdio_buf, 1, &dwSize, NULL);

        /* Exit in case of error, continue if nothing read */
        if (!ret) {
            break;
        }
        if (!dwSize) {
            continue;
        }

        /* Some terminal emulator returns \r\n for Enter, just pass \n */
        if (stdio->win_stdio_buf == '\r') {
            continue;
        }

        /* Signal the main thread and wait until the byte was eaten */
        if (!SetEvent(stdio->hInputReadyEvent)) {
            break;
        }
        if (WaitForSingleObject(stdio->hInputDoneEvent, INFINITE)
            != WAIT_OBJECT_0) {
            break;
        }
    }

    qemu_del_wait_object(stdio->hInputReadyEvent, NULL, NULL);
    return 0;
}

static void win_stdio_thread_wait_func(void *opaque)
{
    CharDriverState   *chr   = opaque;
    WinStdioCharState *stdio = chr->opaque;

    if (qemu_chr_be_can_write(chr)) {
        qemu_chr_be_write(chr, &stdio->win_stdio_buf, 1);
    }

    SetEvent(stdio->hInputDoneEvent);
}

static void qemu_chr_set_echo_win_stdio(CharDriverState *chr, bool echo)
{
    WinStdioCharState *stdio  = chr->opaque;
    DWORD              dwMode = 0;

    GetConsoleMode(stdio->hStdIn, &dwMode);

    if (echo) {
        SetConsoleMode(stdio->hStdIn, dwMode | ENABLE_ECHO_INPUT);
    } else {
        SetConsoleMode(stdio->hStdIn, dwMode & ~ENABLE_ECHO_INPUT);
    }
}

static void win_stdio_close(CharDriverState *chr)
{
    WinStdioCharState *stdio = chr->opaque;

    if (stdio->hInputReadyEvent != INVALID_HANDLE_VALUE) {
        CloseHandle(stdio->hInputReadyEvent);
    }
    if (stdio->hInputDoneEvent != INVALID_HANDLE_VALUE) {
        CloseHandle(stdio->hInputDoneEvent);
    }
    if (stdio->hInputThread != INVALID_HANDLE_VALUE) {
        TerminateThread(stdio->hInputThread, 0);
    }

    g_free(chr->opaque);
    g_free(chr);
}

static CharDriverState *qemu_chr_open_stdio(ChardevStdio *opts)
{
    CharDriverState   *chr;
    WinStdioCharState *stdio;
    DWORD              dwMode;
    int                is_console = 0;

    chr   = qemu_chr_alloc();
    stdio = g_malloc0(sizeof(WinStdioCharState));

    stdio->hStdIn = GetStdHandle(STD_INPUT_HANDLE);
    if (stdio->hStdIn == INVALID_HANDLE_VALUE) {
        fprintf(stderr, "cannot open stdio: invalid handle\n");
        exit(1);
    }

    is_console = GetConsoleMode(stdio->hStdIn, &dwMode) != 0;

    chr->opaque    = stdio;
    chr->chr_write = win_stdio_write;
    chr->chr_close = win_stdio_close;

    if (is_console) {
        if (qemu_add_wait_object(stdio->hStdIn,
                                 win_stdio_wait_func, chr)) {
            fprintf(stderr, "qemu_add_wait_object: failed\n");
        }
    } else {
        DWORD   dwId;
            
        stdio->hInputReadyEvent = CreateEvent(NULL, FALSE, FALSE, NULL);
        stdio->hInputDoneEvent  = CreateEvent(NULL, FALSE, FALSE, NULL);
        stdio->hInputThread     = CreateThread(NULL, 0, win_stdio_thread,
                                               chr, 0, &dwId);

        if (stdio->hInputThread == INVALID_HANDLE_VALUE
            || stdio->hInputReadyEvent == INVALID_HANDLE_VALUE
            || stdio->hInputDoneEvent == INVALID_HANDLE_VALUE) {
            fprintf(stderr, "cannot create stdio thread or event\n");
            exit(1);
        }
        if (qemu_add_wait_object(stdio->hInputReadyEvent,
                                 win_stdio_thread_wait_func, chr)) {
            fprintf(stderr, "qemu_add_wait_object: failed\n");
        }
    }

    dwMode |= ENABLE_LINE_INPUT;

    if (is_console) {
        /* set the terminal in raw mode */
        /* ENABLE_QUICK_EDIT_MODE | ENABLE_EXTENDED_FLAGS */
        dwMode |= ENABLE_PROCESSED_INPUT;
    }

    SetConsoleMode(stdio->hStdIn, dwMode);

    chr->chr_set_echo = qemu_chr_set_echo_win_stdio;
    qemu_chr_fe_set_echo(chr, false);

    return chr;
}
#endif /* !_WIN32 */


/***********************************************************/
/* UDP Net console */

typedef struct {
    int fd;
    GIOChannel *chan;
    uint8_t buf[READ_BUF_LEN];
    int bufcnt;
    int bufptr;
    int max_size;
} NetCharDriver;

/* Called with chr_write_lock held.  */
static int udp_chr_write(CharDriverState *chr, const uint8_t *buf, int len)
{
    NetCharDriver *s = chr->opaque;
    gsize bytes_written;
    GIOStatus status;

    status = g_io_channel_write_chars(s->chan, (const gchar *)buf, len, &bytes_written, NULL);
    if (status == G_IO_STATUS_EOF) {
        return 0;
    } else if (status != G_IO_STATUS_NORMAL) {
        return -1;
    }

    return bytes_written;
}

static int udp_chr_read_poll(void *opaque)
{
    CharDriverState *chr = opaque;
    NetCharDriver *s = chr->opaque;

    s->max_size = qemu_chr_be_can_write(chr);

    /* If there were any stray characters in the queue process them
     * first
     */
    while (s->max_size > 0 && s->bufptr < s->bufcnt) {
        qemu_chr_be_write(chr, &s->buf[s->bufptr], 1);
        s->bufptr++;
        s->max_size = qemu_chr_be_can_write(chr);
    }
    return s->max_size;
}

static gboolean udp_chr_read(GIOChannel *chan, GIOCondition cond, void *opaque)
{
    CharDriverState *chr = opaque;
    NetCharDriver *s = chr->opaque;
    gsize bytes_read = 0;
    GIOStatus status;

    if (s->max_size == 0) {
        return TRUE;
    }
    status = g_io_channel_read_chars(s->chan, (gchar *)s->buf, sizeof(s->buf),
                                     &bytes_read, NULL);
    s->bufcnt = bytes_read;
    s->bufptr = s->bufcnt;
    if (status != G_IO_STATUS_NORMAL) {
        remove_fd_in_watch(chr);
        return FALSE;
    }

    s->bufptr = 0;
    while (s->max_size > 0 && s->bufptr < s->bufcnt) {
        qemu_chr_be_write(chr, &s->buf[s->bufptr], 1);
        s->bufptr++;
        s->max_size = qemu_chr_be_can_write(chr);
    }

    return TRUE;
}

static void udp_chr_update_read_handler(CharDriverState *chr)
{
    NetCharDriver *s = chr->opaque;

    remove_fd_in_watch(chr);
    if (s->chan) {
        chr->fd_in_tag = io_add_watch_poll(s->chan, udp_chr_read_poll,
                                           udp_chr_read, chr);
    }
}

static void udp_chr_close(CharDriverState *chr)
{
    NetCharDriver *s = chr->opaque;

    remove_fd_in_watch(chr);
    if (s->chan) {
        g_io_channel_unref(s->chan);
        closesocket(s->fd);
    }
    g_free(s);
    qemu_chr_be_event(chr, CHR_EVENT_CLOSED);
}

static CharDriverState *qemu_chr_open_udp_fd(int fd)
{
    CharDriverState *chr = NULL;
    NetCharDriver *s = NULL;

    chr = qemu_chr_alloc();
    s = g_malloc0(sizeof(NetCharDriver));

    s->fd = fd;
    s->chan = io_channel_from_socket(s->fd);
    s->bufcnt = 0;
    s->bufptr = 0;
    chr->opaque = s;
    chr->chr_write = udp_chr_write;
    chr->chr_update_read_handler = udp_chr_update_read_handler;
    chr->chr_close = udp_chr_close;
    /* be isn't opened until we get a connection */
    chr->explicit_be_open = true;
    return chr;
}

static CharDriverState *qemu_chr_open_udp(QemuOpts *opts)
{
    Error *local_err = NULL;
    int fd = -1;

    fd = inet_dgram_opts(opts, &local_err);
    if (fd < 0) {
        qerror_report_err(local_err);
        error_free(local_err);
        return NULL;
    }
    return qemu_chr_open_udp_fd(fd);
}

/***********************************************************/
/* TCP Net console */

typedef struct {

    GIOChannel *chan, *listen_chan;
    guint listen_tag;
    int fd, listen_fd;
    int connected;
    int max_size;
    int do_telnetopt;
    int do_nodelay;
    int is_unix;
    int *read_msgfds;
    int read_msgfds_num;
    int *write_msgfds;
    int write_msgfds_num;
} TCPCharDriver;

static gboolean tcp_chr_accept(GIOChannel *chan, GIOCondition cond, void *opaque);

<<<<<<< HEAD
#ifndef _WIN32
static int unix_send_msgfds(CharDriverState *chr, const uint8_t *buf, int len)
{
    TCPCharDriver *s = chr->opaque;
    struct msghdr msgh;
    struct iovec iov;
    int r;

    size_t fd_size = s->write_msgfds_num * sizeof(int);
    char control[CMSG_SPACE(fd_size)];
    struct cmsghdr *cmsg;

    memset(&msgh, 0, sizeof(msgh));
    memset(control, 0, sizeof(control));

    /* set the payload */
    iov.iov_base = (uint8_t *) buf;
    iov.iov_len = len;

    msgh.msg_iov = &iov;
    msgh.msg_iovlen = 1;

    msgh.msg_control = control;
    msgh.msg_controllen = sizeof(control);

    cmsg = CMSG_FIRSTHDR(&msgh);

    cmsg->cmsg_len = CMSG_LEN(fd_size);
    cmsg->cmsg_level = SOL_SOCKET;
    cmsg->cmsg_type = SCM_RIGHTS;
    memcpy(CMSG_DATA(cmsg), s->write_msgfds, fd_size);

    do {
        r = sendmsg(s->fd, &msgh, 0);
    } while (r < 0 && errno == EINTR);

    /* free the written msgfds, no matter what */
    if (s->write_msgfds_num) {
        g_free(s->write_msgfds);
        s->write_msgfds = 0;
        s->write_msgfds_num = 0;
    }

    return r;
}
#endif

=======
/* Called with chr_write_lock held.  */
>>>>>>> b98ff90e
static int tcp_chr_write(CharDriverState *chr, const uint8_t *buf, int len)
{
    TCPCharDriver *s = chr->opaque;
    if (s->connected) {
#ifndef _WIN32
        if (s->is_unix && s->write_msgfds_num) {
            return unix_send_msgfds(chr, buf, len);
        } else
#endif
        {
            return io_channel_send(s->chan, buf, len);
        }
    } else {
        /* XXX: indicate an error ? */
        return len;
    }
}

static int tcp_chr_read_poll(void *opaque)
{
    CharDriverState *chr = opaque;
    TCPCharDriver *s = chr->opaque;
    if (!s->connected)
        return 0;
    s->max_size = qemu_chr_be_can_write(chr);
    return s->max_size;
}

#define IAC 255
#define IAC_BREAK 243
static void tcp_chr_process_IAC_bytes(CharDriverState *chr,
                                      TCPCharDriver *s,
                                      uint8_t *buf, int *size)
{
    /* Handle any telnet client's basic IAC options to satisfy char by
     * char mode with no echo.  All IAC options will be removed from
     * the buf and the do_telnetopt variable will be used to track the
     * state of the width of the IAC information.
     *
     * IAC commands come in sets of 3 bytes with the exception of the
     * "IAC BREAK" command and the double IAC.
     */

    int i;
    int j = 0;

    for (i = 0; i < *size; i++) {
        if (s->do_telnetopt > 1) {
            if ((unsigned char)buf[i] == IAC && s->do_telnetopt == 2) {
                /* Double IAC means send an IAC */
                if (j != i)
                    buf[j] = buf[i];
                j++;
                s->do_telnetopt = 1;
            } else {
                if ((unsigned char)buf[i] == IAC_BREAK && s->do_telnetopt == 2) {
                    /* Handle IAC break commands by sending a serial break */
                    qemu_chr_be_event(chr, CHR_EVENT_BREAK);
                    s->do_telnetopt++;
                }
                s->do_telnetopt++;
            }
            if (s->do_telnetopt >= 4) {
                s->do_telnetopt = 1;
            }
        } else {
            if ((unsigned char)buf[i] == IAC) {
                s->do_telnetopt = 2;
            } else {
                if (j != i)
                    buf[j] = buf[i];
                j++;
            }
        }
    }
    *size = j;
}

static int tcp_get_msgfds(CharDriverState *chr, int *fds, int num)
{
    TCPCharDriver *s = chr->opaque;
    int to_copy = (s->read_msgfds_num < num) ? s->read_msgfds_num : num;

    if (to_copy) {
        memcpy(fds, s->read_msgfds, to_copy * sizeof(int));

        g_free(s->read_msgfds);
        s->read_msgfds = 0;
        s->read_msgfds_num = 0;
    }

    return to_copy;
}

static int tcp_set_msgfds(CharDriverState *chr, int *fds, int num)
{
    TCPCharDriver *s = chr->opaque;

    /* clear old pending fd array */
    if (s->write_msgfds) {
        g_free(s->write_msgfds);
    }

    if (num) {
        s->write_msgfds = g_malloc(num * sizeof(int));
        memcpy(s->write_msgfds, fds, num * sizeof(int));
    }

    s->write_msgfds_num = num;

    return 0;
}

#ifndef _WIN32
static void unix_process_msgfd(CharDriverState *chr, struct msghdr *msg)
{
    TCPCharDriver *s = chr->opaque;
    struct cmsghdr *cmsg;

    for (cmsg = CMSG_FIRSTHDR(msg); cmsg; cmsg = CMSG_NXTHDR(msg, cmsg)) {
        int fd_size, i;

        if (cmsg->cmsg_len < CMSG_LEN(sizeof(int)) ||
            cmsg->cmsg_level != SOL_SOCKET ||
            cmsg->cmsg_type != SCM_RIGHTS) {
            continue;
        }

        fd_size = cmsg->cmsg_len - CMSG_LEN(0);

        if (!fd_size) {
            continue;
        }

        /* close and clean read_msgfds */
        for (i = 0; i < s->read_msgfds_num; i++) {
            close(s->read_msgfds[i]);
        }

        if (s->read_msgfds_num) {
            g_free(s->read_msgfds);
        }

        s->read_msgfds_num = fd_size / sizeof(int);
        s->read_msgfds = g_malloc(fd_size);
        memcpy(s->read_msgfds, CMSG_DATA(cmsg), fd_size);

        for (i = 0; i < s->read_msgfds_num; i++) {
            int fd = s->read_msgfds[i];
            if (fd < 0) {
                continue;
            }

            /* O_NONBLOCK is preserved across SCM_RIGHTS so reset it */
            qemu_set_block(fd);

    #ifndef MSG_CMSG_CLOEXEC
            qemu_set_cloexec(fd);
    #endif
        }
    }
}

static ssize_t tcp_chr_recv(CharDriverState *chr, char *buf, size_t len)
{
    TCPCharDriver *s = chr->opaque;
    struct msghdr msg = { NULL, };
    struct iovec iov[1];
    union {
        struct cmsghdr cmsg;
        char control[CMSG_SPACE(sizeof(int))];
    } msg_control;
    int flags = 0;
    ssize_t ret;

    iov[0].iov_base = buf;
    iov[0].iov_len = len;

    msg.msg_iov = iov;
    msg.msg_iovlen = 1;
    msg.msg_control = &msg_control;
    msg.msg_controllen = sizeof(msg_control);

#ifdef MSG_CMSG_CLOEXEC
    flags |= MSG_CMSG_CLOEXEC;
#endif
    ret = recvmsg(s->fd, &msg, flags);
    if (ret > 0 && s->is_unix) {
        unix_process_msgfd(chr, &msg);
    }

    return ret;
}
#else
static ssize_t tcp_chr_recv(CharDriverState *chr, char *buf, size_t len)
{
    TCPCharDriver *s = chr->opaque;
    return qemu_recv(s->fd, buf, len, 0);
}
#endif

static GSource *tcp_chr_add_watch(CharDriverState *chr, GIOCondition cond)
{
    TCPCharDriver *s = chr->opaque;
    return g_io_create_watch(s->chan, cond);
}

static void tcp_chr_disconnect(CharDriverState *chr)
{
    TCPCharDriver *s = chr->opaque;

    s->connected = 0;
    if (s->listen_chan) {
        s->listen_tag = g_io_add_watch(s->listen_chan, G_IO_IN,
                                       tcp_chr_accept, chr);
    }
    remove_fd_in_watch(chr);
    g_io_channel_unref(s->chan);
    s->chan = NULL;
    closesocket(s->fd);
    s->fd = -1;
    qemu_chr_be_event(chr, CHR_EVENT_CLOSED);
}

static gboolean tcp_chr_read(GIOChannel *chan, GIOCondition cond, void *opaque)
{
    CharDriverState *chr = opaque;
    TCPCharDriver *s = chr->opaque;
    uint8_t buf[READ_BUF_LEN];
    int len, size;

    if (!s->connected || s->max_size <= 0) {
        return TRUE;
    }
    len = sizeof(buf);
    if (len > s->max_size)
        len = s->max_size;
    size = tcp_chr_recv(chr, (void *)buf, len);
    if (size == 0) {
        /* connection closed */
        tcp_chr_disconnect(chr);
    } else if (size > 0) {
        if (s->do_telnetopt)
            tcp_chr_process_IAC_bytes(chr, s, buf, &size);
        if (size > 0)
            qemu_chr_be_write(chr, buf, size);
    }

    return TRUE;
}

static int tcp_chr_sync_read(CharDriverState *chr, const uint8_t *buf, int len)
{
    TCPCharDriver *s = chr->opaque;
    int size;

    if (!s->connected) {
        return 0;
    }

    size = tcp_chr_recv(chr, (void *) buf, len);
    if (size == 0) {
        /* connection closed */
        tcp_chr_disconnect(chr);
    }

    return size;
}

#ifndef _WIN32
CharDriverState *qemu_chr_open_eventfd(int eventfd)
{
    CharDriverState *chr = qemu_chr_open_fd(eventfd, eventfd);

    if (chr) {
        chr->avail_connections = 1;
    }

    return chr;
}
#endif

static gboolean tcp_chr_chan_close(GIOChannel *channel, GIOCondition cond,
                                   void *opaque)
{
    CharDriverState *chr = opaque;

    if (cond != G_IO_HUP) {
        return FALSE;
    }

    /* connection closed */
    tcp_chr_disconnect(chr);
    if (chr->fd_hup_tag) {
        g_source_remove(chr->fd_hup_tag);
        chr->fd_hup_tag = 0;
    }

    return TRUE;
}

static void tcp_chr_connect(void *opaque)
{
    CharDriverState *chr = opaque;
    TCPCharDriver *s = chr->opaque;

    s->connected = 1;
    if (s->chan) {
        chr->fd_in_tag = io_add_watch_poll(s->chan, tcp_chr_read_poll,
                                           tcp_chr_read, chr);
        chr->fd_hup_tag = g_io_add_watch(s->chan, G_IO_HUP, tcp_chr_chan_close,
                                         chr);
    }
    qemu_chr_be_generic_open(chr);
}

static void tcp_chr_update_read_handler(CharDriverState *chr)
{
    TCPCharDriver *s = chr->opaque;

    remove_fd_in_watch(chr);
    if (s->chan) {
        chr->fd_in_tag = io_add_watch_poll(s->chan, tcp_chr_read_poll,
                                           tcp_chr_read, chr);
    }
}

#define IACSET(x,a,b,c) x[0] = a; x[1] = b; x[2] = c;
static void tcp_chr_telnet_init(int fd)
{
    char buf[3];
    /* Send the telnet negotion to put telnet in binary, no echo, single char mode */
    IACSET(buf, 0xff, 0xfb, 0x01);  /* IAC WILL ECHO */
    send(fd, (char *)buf, 3, 0);
    IACSET(buf, 0xff, 0xfb, 0x03);  /* IAC WILL Suppress go ahead */
    send(fd, (char *)buf, 3, 0);
    IACSET(buf, 0xff, 0xfb, 0x00);  /* IAC WILL Binary */
    send(fd, (char *)buf, 3, 0);
    IACSET(buf, 0xff, 0xfd, 0x00);  /* IAC DO Binary */
    send(fd, (char *)buf, 3, 0);
}

static int tcp_chr_add_client(CharDriverState *chr, int fd)
{
    TCPCharDriver *s = chr->opaque;
    if (s->fd != -1)
	return -1;

    qemu_set_nonblock(fd);
    if (s->do_nodelay)
        socket_set_nodelay(fd);
    s->fd = fd;
    s->chan = io_channel_from_socket(fd);
    if (s->listen_tag) {
        g_source_remove(s->listen_tag);
        s->listen_tag = 0;
    }
    tcp_chr_connect(chr);

    return 0;
}

static gboolean tcp_chr_accept(GIOChannel *channel, GIOCondition cond, void *opaque)
{
    CharDriverState *chr = opaque;
    TCPCharDriver *s = chr->opaque;
    struct sockaddr_in saddr;
#ifndef _WIN32
    struct sockaddr_un uaddr;
#endif
    struct sockaddr *addr;
    socklen_t len;
    int fd;

    for(;;) {
#ifndef _WIN32
	if (s->is_unix) {
	    len = sizeof(uaddr);
	    addr = (struct sockaddr *)&uaddr;
	} else
#endif
	{
	    len = sizeof(saddr);
	    addr = (struct sockaddr *)&saddr;
	}
        fd = qemu_accept(s->listen_fd, addr, &len);
        if (fd < 0 && errno != EINTR) {
            s->listen_tag = 0;
            return FALSE;
        } else if (fd >= 0) {
            if (s->do_telnetopt)
                tcp_chr_telnet_init(fd);
            break;
        }
    }
    if (tcp_chr_add_client(chr, fd) < 0)
	close(fd);

    return TRUE;
}

static void tcp_chr_close(CharDriverState *chr)
{
    TCPCharDriver *s = chr->opaque;
    int i;
    if (s->fd >= 0) {
        remove_fd_in_watch(chr);
        if (s->chan) {
            g_io_channel_unref(s->chan);
        }
        closesocket(s->fd);
    }
    if (s->listen_fd >= 0) {
        if (s->listen_tag) {
            g_source_remove(s->listen_tag);
            s->listen_tag = 0;
        }
        if (s->listen_chan) {
            g_io_channel_unref(s->listen_chan);
        }
        closesocket(s->listen_fd);
    }
    if (s->read_msgfds_num) {
        for (i = 0; i < s->read_msgfds_num; i++) {
            close(s->read_msgfds[i]);
        }
        g_free(s->read_msgfds);
    }
    if (s->write_msgfds_num) {
        g_free(s->write_msgfds);
    }
    g_free(s);
    qemu_chr_be_event(chr, CHR_EVENT_CLOSED);
}

static CharDriverState *qemu_chr_open_socket_fd(int fd, bool do_nodelay,
                                                bool is_listen, bool is_telnet,
                                                bool is_waitconnect,
                                                Error **errp)
{
    CharDriverState *chr = NULL;
    TCPCharDriver *s = NULL;
    char host[NI_MAXHOST], serv[NI_MAXSERV];
    const char *left = "", *right = "";
    struct sockaddr_storage ss;
    socklen_t ss_len = sizeof(ss);

    memset(&ss, 0, ss_len);
    if (getsockname(fd, (struct sockaddr *) &ss, &ss_len) != 0) {
        error_setg_errno(errp, errno, "getsockname");
        return NULL;
    }

    chr = qemu_chr_alloc();
    s = g_malloc0(sizeof(TCPCharDriver));

    s->connected = 0;
    s->fd = -1;
    s->listen_fd = -1;
    s->read_msgfds = 0;
    s->read_msgfds_num = 0;
    s->write_msgfds = 0;
    s->write_msgfds_num = 0;

    chr->filename = g_malloc(256);
    switch (ss.ss_family) {
#ifndef _WIN32
    case AF_UNIX:
        s->is_unix = 1;
        snprintf(chr->filename, 256, "unix:%s%s",
                 ((struct sockaddr_un *)(&ss))->sun_path,
                 is_listen ? ",server" : "");
        break;
#endif
    case AF_INET6:
        left  = "[";
        right = "]";
        /* fall through */
    case AF_INET:
        s->do_nodelay = do_nodelay;
        getnameinfo((struct sockaddr *) &ss, ss_len, host, sizeof(host),
                    serv, sizeof(serv), NI_NUMERICHOST | NI_NUMERICSERV);
        snprintf(chr->filename, 256, "%s:%s%s%s:%s%s",
                 is_telnet ? "telnet" : "tcp",
                 left, host, right, serv,
                 is_listen ? ",server" : "");
        break;
    }

    chr->opaque = s;
    chr->chr_write = tcp_chr_write;
    chr->chr_sync_read = tcp_chr_sync_read;
    chr->chr_close = tcp_chr_close;
    chr->get_msgfds = tcp_get_msgfds;
    chr->set_msgfds = tcp_set_msgfds;
    chr->chr_add_client = tcp_chr_add_client;
    chr->chr_add_watch = tcp_chr_add_watch;
    chr->chr_update_read_handler = tcp_chr_update_read_handler;
    /* be isn't opened until we get a connection */
    chr->explicit_be_open = true;

    if (is_listen) {
        s->listen_fd = fd;
        s->listen_chan = io_channel_from_socket(s->listen_fd);
        s->listen_tag = g_io_add_watch(s->listen_chan, G_IO_IN, tcp_chr_accept, chr);
        if (is_telnet) {
            s->do_telnetopt = 1;
        }
    } else {
        s->connected = 1;
        s->fd = fd;
        socket_set_nodelay(fd);
        s->chan = io_channel_from_socket(s->fd);
        tcp_chr_connect(chr);
    }

    if (is_listen && is_waitconnect) {
        fprintf(stderr, "QEMU waiting for connection on: %s\n",
                chr->filename);
        tcp_chr_accept(s->listen_chan, G_IO_IN, chr);
        qemu_set_nonblock(s->listen_fd);
    }
    return chr;
}

static CharDriverState *qemu_chr_open_socket(QemuOpts *opts)
{
    CharDriverState *chr = NULL;
    Error *local_err = NULL;
    int fd = -1;

    bool is_listen      = qemu_opt_get_bool(opts, "server", false);
    bool is_waitconnect = is_listen && qemu_opt_get_bool(opts, "wait", true);
    bool is_telnet      = qemu_opt_get_bool(opts, "telnet", false);
    bool do_nodelay     = !qemu_opt_get_bool(opts, "delay", true);
    bool is_unix        = qemu_opt_get(opts, "path") != NULL;

    if (is_unix) {
        if (is_listen) {
            fd = unix_listen_opts(opts, &local_err);
        } else {
            fd = unix_connect_opts(opts, &local_err, NULL, NULL);
        }
    } else {
        if (is_listen) {
            fd = inet_listen_opts(opts, 0, &local_err);
        } else {
            fd = inet_connect_opts(opts, &local_err, NULL, NULL);
        }
    }
    if (fd < 0) {
        goto fail;
    }

    if (!is_waitconnect)
        qemu_set_nonblock(fd);

    chr = qemu_chr_open_socket_fd(fd, do_nodelay, is_listen, is_telnet,
                                  is_waitconnect, &local_err);
    if (local_err) {
        goto fail;
    }
    return chr;


 fail:
    if (local_err) {
        qerror_report_err(local_err);
        error_free(local_err);
    }
    if (fd >= 0) {
        closesocket(fd);
    }
    if (chr) {
        g_free(chr->opaque);
        g_free(chr);
    }
    return NULL;
}

/*********************************************************/
/* Ring buffer chardev */

typedef struct {
    size_t size;
    size_t prod;
    size_t cons;
    uint8_t *cbuf;
} RingBufCharDriver;

static size_t ringbuf_count(const CharDriverState *chr)
{
    const RingBufCharDriver *d = chr->opaque;

    return d->prod - d->cons;
}

/* Called with chr_write_lock held.  */
static int ringbuf_chr_write(CharDriverState *chr, const uint8_t *buf, int len)
{
    RingBufCharDriver *d = chr->opaque;
    int i;

    if (!buf || (len < 0)) {
        return -1;
    }

    for (i = 0; i < len; i++ ) {
        d->cbuf[d->prod++ & (d->size - 1)] = buf[i];
        if (d->prod - d->cons > d->size) {
            d->cons = d->prod - d->size;
        }
    }

    return 0;
}

static int ringbuf_chr_read(CharDriverState *chr, uint8_t *buf, int len)
{
    RingBufCharDriver *d = chr->opaque;
    int i;

    qemu_mutex_lock(&chr->chr_write_lock);
    for (i = 0; i < len && d->cons != d->prod; i++) {
        buf[i] = d->cbuf[d->cons++ & (d->size - 1)];
    }
    qemu_mutex_unlock(&chr->chr_write_lock);

    return i;
}

static void ringbuf_chr_close(struct CharDriverState *chr)
{
    RingBufCharDriver *d = chr->opaque;

    g_free(d->cbuf);
    g_free(d);
    chr->opaque = NULL;
}

static CharDriverState *qemu_chr_open_ringbuf(ChardevRingbuf *opts,
                                              Error **errp)
{
    CharDriverState *chr;
    RingBufCharDriver *d;

    chr = qemu_chr_alloc();
    d = g_malloc(sizeof(*d));

    d->size = opts->has_size ? opts->size : 65536;

    /* The size must be power of 2 */
    if (d->size & (d->size - 1)) {
        error_setg(errp, "size of ringbuf chardev must be power of two");
        goto fail;
    }

    d->prod = 0;
    d->cons = 0;
    d->cbuf = g_malloc0(d->size);

    chr->opaque = d;
    chr->chr_write = ringbuf_chr_write;
    chr->chr_close = ringbuf_chr_close;

    return chr;

fail:
    g_free(d);
    g_free(chr);
    return NULL;
}

bool chr_is_ringbuf(const CharDriverState *chr)
{
    return chr->chr_write == ringbuf_chr_write;
}

void qmp_ringbuf_write(const char *device, const char *data,
                       bool has_format, enum DataFormat format,
                       Error **errp)
{
    CharDriverState *chr;
    const uint8_t *write_data;
    int ret;
    gsize write_count;

    chr = qemu_chr_find(device);
    if (!chr) {
        error_setg(errp, "Device '%s' not found", device);
        return;
    }

    if (!chr_is_ringbuf(chr)) {
        error_setg(errp,"%s is not a ringbuf device", device);
        return;
    }

    if (has_format && (format == DATA_FORMAT_BASE64)) {
        write_data = g_base64_decode(data, &write_count);
    } else {
        write_data = (uint8_t *)data;
        write_count = strlen(data);
    }

    ret = ringbuf_chr_write(chr, write_data, write_count);

    if (write_data != (uint8_t *)data) {
        g_free((void *)write_data);
    }

    if (ret < 0) {
        error_setg(errp, "Failed to write to device %s", device);
        return;
    }
}

char *qmp_ringbuf_read(const char *device, int64_t size,
                       bool has_format, enum DataFormat format,
                       Error **errp)
{
    CharDriverState *chr;
    uint8_t *read_data;
    size_t count;
    char *data;

    chr = qemu_chr_find(device);
    if (!chr) {
        error_setg(errp, "Device '%s' not found", device);
        return NULL;
    }

    if (!chr_is_ringbuf(chr)) {
        error_setg(errp,"%s is not a ringbuf device", device);
        return NULL;
    }

    if (size <= 0) {
        error_setg(errp, "size must be greater than zero");
        return NULL;
    }

    count = ringbuf_count(chr);
    size = size > count ? count : size;
    read_data = g_malloc(size + 1);

    ringbuf_chr_read(chr, read_data, size);

    if (has_format && (format == DATA_FORMAT_BASE64)) {
        data = g_base64_encode(read_data, size);
        g_free(read_data);
    } else {
        /*
         * FIXME should read only complete, valid UTF-8 characters up
         * to @size bytes.  Invalid sequences should be replaced by a
         * suitable replacement character.  Except when (and only
         * when) ring buffer lost characters since last read, initial
         * continuation characters should be dropped.
         */
        read_data[size] = 0;
        data = (char *)read_data;
    }

    return data;
}

QemuOpts *qemu_chr_parse_compat(const char *label, const char *filename)
{
    char host[65], port[33], width[8], height[8];
    int pos;
    const char *p;
    QemuOpts *opts;
    Error *local_err = NULL;

    opts = qemu_opts_create(qemu_find_opts("chardev"), label, 1, &local_err);
    if (local_err) {
        qerror_report_err(local_err);
        error_free(local_err);
        return NULL;
    }

    if (strstart(filename, "mon:", &p)) {
        filename = p;
        qemu_opt_set(opts, "mux", "on");
        if (strcmp(filename, "stdio") == 0) {
            /* Monitor is muxed to stdio: do not exit on Ctrl+C by default
             * but pass it to the guest.  Handle this only for compat syntax,
             * for -chardev syntax we have special option for this.
             * This is what -nographic did, redirecting+muxing serial+monitor
             * to stdio causing Ctrl+C to be passed to guest. */
            qemu_opt_set(opts, "signal", "off");
        }
    }

    if (strcmp(filename, "null")    == 0 ||
        strcmp(filename, "pty")     == 0 ||
        strcmp(filename, "msmouse") == 0 ||
        strcmp(filename, "braille") == 0 ||
        strcmp(filename, "stdio")   == 0) {
        qemu_opt_set(opts, "backend", filename);
        return opts;
    }
    if (strstart(filename, "vc", &p)) {
        qemu_opt_set(opts, "backend", "vc");
        if (*p == ':') {
            if (sscanf(p+1, "%7[0-9]x%7[0-9]", width, height) == 2) {
                /* pixels */
                qemu_opt_set(opts, "width", width);
                qemu_opt_set(opts, "height", height);
            } else if (sscanf(p+1, "%7[0-9]Cx%7[0-9]C", width, height) == 2) {
                /* chars */
                qemu_opt_set(opts, "cols", width);
                qemu_opt_set(opts, "rows", height);
            } else {
                goto fail;
            }
        }
        return opts;
    }
    if (strcmp(filename, "con:") == 0) {
        qemu_opt_set(opts, "backend", "console");
        return opts;
    }
    if (strstart(filename, "COM", NULL)) {
        qemu_opt_set(opts, "backend", "serial");
        qemu_opt_set(opts, "path", filename);
        return opts;
    }
    if (strstart(filename, "file:", &p)) {
        qemu_opt_set(opts, "backend", "file");
        qemu_opt_set(opts, "path", p);
        return opts;
    }
    if (strstart(filename, "pipe:", &p)) {
        qemu_opt_set(opts, "backend", "pipe");
        qemu_opt_set(opts, "path", p);
        return opts;
    }
    if (strstart(filename, "tcp:", &p) ||
        strstart(filename, "telnet:", &p)) {
        if (sscanf(p, "%64[^:]:%32[^,]%n", host, port, &pos) < 2) {
            host[0] = 0;
            if (sscanf(p, ":%32[^,]%n", port, &pos) < 1)
                goto fail;
        }
        qemu_opt_set(opts, "backend", "socket");
        qemu_opt_set(opts, "host", host);
        qemu_opt_set(opts, "port", port);
        if (p[pos] == ',') {
            if (qemu_opts_do_parse(opts, p+pos+1, NULL) != 0)
                goto fail;
        }
        if (strstart(filename, "telnet:", &p))
            qemu_opt_set(opts, "telnet", "on");
        return opts;
    }
    if (strstart(filename, "udp:", &p)) {
        qemu_opt_set(opts, "backend", "udp");
        if (sscanf(p, "%64[^:]:%32[^@,]%n", host, port, &pos) < 2) {
            host[0] = 0;
            if (sscanf(p, ":%32[^@,]%n", port, &pos) < 1) {
                goto fail;
            }
        }
        qemu_opt_set(opts, "host", host);
        qemu_opt_set(opts, "port", port);
        if (p[pos] == '@') {
            p += pos + 1;
            if (sscanf(p, "%64[^:]:%32[^,]%n", host, port, &pos) < 2) {
                host[0] = 0;
                if (sscanf(p, ":%32[^,]%n", port, &pos) < 1) {
                    goto fail;
                }
            }
            qemu_opt_set(opts, "localaddr", host);
            qemu_opt_set(opts, "localport", port);
        }
        return opts;
    }
    if (strstart(filename, "unix:", &p)) {
        qemu_opt_set(opts, "backend", "socket");
        if (qemu_opts_do_parse(opts, p, "path") != 0)
            goto fail;
        return opts;
    }
    if (strstart(filename, "/dev/parport", NULL) ||
        strstart(filename, "/dev/ppi", NULL)) {
        qemu_opt_set(opts, "backend", "parport");
        qemu_opt_set(opts, "path", filename);
        return opts;
    }
    if (strstart(filename, "/dev/", NULL)) {
        qemu_opt_set(opts, "backend", "tty");
        qemu_opt_set(opts, "path", filename);
        return opts;
    }

fail:
    qemu_opts_del(opts);
    return NULL;
}

static void qemu_chr_parse_file_out(QemuOpts *opts, ChardevBackend *backend,
                                    Error **errp)
{
    const char *path = qemu_opt_get(opts, "path");

    if (path == NULL) {
        error_setg(errp, "chardev: file: no filename given");
        return;
    }
    backend->file = g_new0(ChardevFile, 1);
    backend->file->out = g_strdup(path);
}

static void qemu_chr_parse_stdio(QemuOpts *opts, ChardevBackend *backend,
                                 Error **errp)
{
    backend->stdio = g_new0(ChardevStdio, 1);
    backend->stdio->has_signal = true;
    backend->stdio->signal = qemu_opt_get_bool(opts, "signal", true);
}

static void qemu_chr_parse_serial(QemuOpts *opts, ChardevBackend *backend,
                                  Error **errp)
{
    const char *device = qemu_opt_get(opts, "path");

    if (device == NULL) {
        error_setg(errp, "chardev: serial/tty: no device path given");
        return;
    }
    backend->serial = g_new0(ChardevHostdev, 1);
    backend->serial->device = g_strdup(device);
}

static void qemu_chr_parse_parallel(QemuOpts *opts, ChardevBackend *backend,
                                    Error **errp)
{
    const char *device = qemu_opt_get(opts, "path");

    if (device == NULL) {
        error_setg(errp, "chardev: parallel: no device path given");
        return;
    }
    backend->parallel = g_new0(ChardevHostdev, 1);
    backend->parallel->device = g_strdup(device);
}

static void qemu_chr_parse_pipe(QemuOpts *opts, ChardevBackend *backend,
                                Error **errp)
{
    const char *device = qemu_opt_get(opts, "path");

    if (device == NULL) {
        error_setg(errp, "chardev: pipe: no device path given");
        return;
    }
    backend->pipe = g_new0(ChardevHostdev, 1);
    backend->pipe->device = g_strdup(device);
}

static void qemu_chr_parse_ringbuf(QemuOpts *opts, ChardevBackend *backend,
                                   Error **errp)
{
    int val;

    backend->ringbuf = g_new0(ChardevRingbuf, 1);

    val = qemu_opt_get_size(opts, "size", 0);
    if (val != 0) {
        backend->ringbuf->has_size = true;
        backend->ringbuf->size = val;
    }
}

static void qemu_chr_parse_mux(QemuOpts *opts, ChardevBackend *backend,
                               Error **errp)
{
    const char *chardev = qemu_opt_get(opts, "chardev");

    if (chardev == NULL) {
        error_setg(errp, "chardev: mux: no chardev given");
        return;
    }
    backend->mux = g_new0(ChardevMux, 1);
    backend->mux->chardev = g_strdup(chardev);
}

typedef struct CharDriver {
    const char *name;
    /* old, pre qapi */
    CharDriverState *(*open)(QemuOpts *opts);
    /* new, qapi-based */
    ChardevBackendKind kind;
    void (*parse)(QemuOpts *opts, ChardevBackend *backend, Error **errp);
} CharDriver;

static GSList *backends;

void register_char_driver(const char *name, CharDriverState *(*open)(QemuOpts *))
{
    CharDriver *s;

    s = g_malloc0(sizeof(*s));
    s->name = g_strdup(name);
    s->open = open;

    backends = g_slist_append(backends, s);
}

void register_char_driver_qapi(const char *name, ChardevBackendKind kind,
        void (*parse)(QemuOpts *opts, ChardevBackend *backend, Error **errp))
{
    CharDriver *s;

    s = g_malloc0(sizeof(*s));
    s->name = g_strdup(name);
    s->kind = kind;
    s->parse = parse;

    backends = g_slist_append(backends, s);
}

CharDriverState *qemu_chr_new_from_opts(QemuOpts *opts,
                                    void (*init)(struct CharDriverState *s),
                                    Error **errp)
{
    Error *local_err = NULL;
    CharDriver *cd;
    CharDriverState *chr;
    GSList *i;

    if (qemu_opts_id(opts) == NULL) {
        error_setg(errp, "chardev: no id specified");
        goto err;
    }

    if (qemu_opt_get(opts, "backend") == NULL) {
        error_setg(errp, "chardev: \"%s\" missing backend",
                   qemu_opts_id(opts));
        goto err;
    }
    for (i = backends; i; i = i->next) {
        cd = i->data;

        if (strcmp(cd->name, qemu_opt_get(opts, "backend")) == 0) {
            break;
        }
    }
    if (i == NULL) {
        error_setg(errp, "chardev: backend \"%s\" not found",
                   qemu_opt_get(opts, "backend"));
        goto err;
    }

    if (!cd->open) {
        /* using new, qapi init */
        ChardevBackend *backend = g_new0(ChardevBackend, 1);
        ChardevReturn *ret = NULL;
        const char *id = qemu_opts_id(opts);
        char *bid = NULL;

        if (qemu_opt_get_bool(opts, "mux", 0)) {
            bid = g_strdup_printf("%s-base", id);
        }

        chr = NULL;
        backend->kind = cd->kind;
        if (cd->parse) {
            cd->parse(opts, backend, &local_err);
            if (local_err) {
                error_propagate(errp, local_err);
                goto qapi_out;
            }
        }
        ret = qmp_chardev_add(bid ? bid : id, backend, errp);
        if (!ret) {
            goto qapi_out;
        }

        if (bid) {
            qapi_free_ChardevBackend(backend);
            qapi_free_ChardevReturn(ret);
            backend = g_new0(ChardevBackend, 1);
            backend->mux = g_new0(ChardevMux, 1);
            backend->kind = CHARDEV_BACKEND_KIND_MUX;
            backend->mux->chardev = g_strdup(bid);
            ret = qmp_chardev_add(id, backend, errp);
            if (!ret) {
                chr = qemu_chr_find(bid);
                qemu_chr_delete(chr);
                chr = NULL;
                goto qapi_out;
            }
        }

        chr = qemu_chr_find(id);
        chr->opts = opts;

    qapi_out:
        qapi_free_ChardevBackend(backend);
        qapi_free_ChardevReturn(ret);
        g_free(bid);
        return chr;
    }

    chr = cd->open(opts);
    if (!chr) {
        error_setg(errp, "chardev: opening backend \"%s\" failed",
                   qemu_opt_get(opts, "backend"));
        goto err;
    }

    if (!chr->filename)
        chr->filename = g_strdup(qemu_opt_get(opts, "backend"));
    chr->init = init;
    /* if we didn't create the chardev via qmp_chardev_add, we
     * need to send the OPENED event here
     */
    if (!chr->explicit_be_open) {
        qemu_chr_be_event(chr, CHR_EVENT_OPENED);
    }
    QTAILQ_INSERT_TAIL(&chardevs, chr, next);

    if (qemu_opt_get_bool(opts, "mux", 0)) {
        CharDriverState *base = chr;
        int len = strlen(qemu_opts_id(opts)) + 6;
        base->label = g_malloc(len);
        snprintf(base->label, len, "%s-base", qemu_opts_id(opts));
        chr = qemu_chr_open_mux(base);
        chr->filename = base->filename;
        chr->avail_connections = MAX_MUX;
        QTAILQ_INSERT_TAIL(&chardevs, chr, next);
    } else {
        chr->avail_connections = 1;
    }
    chr->label = g_strdup(qemu_opts_id(opts));
    chr->opts = opts;
    return chr;

err:
    qemu_opts_del(opts);
    return NULL;
}

CharDriverState *qemu_chr_new(const char *label, const char *filename, void (*init)(struct CharDriverState *s))
{
    const char *p;
    CharDriverState *chr;
    QemuOpts *opts;
    Error *err = NULL;

    if (strstart(filename, "chardev:", &p)) {
        return qemu_chr_find(p);
    }

    opts = qemu_chr_parse_compat(label, filename);
    if (!opts)
        return NULL;

    chr = qemu_chr_new_from_opts(opts, init, &err);
    if (err) {
        error_report("%s", error_get_pretty(err));
        error_free(err);
    }
    if (chr && qemu_opt_get_bool(opts, "mux", 0)) {
        qemu_chr_fe_claim_no_fail(chr);
        monitor_init(chr, MONITOR_USE_READLINE);
    }
    return chr;
}

void qemu_chr_fe_set_echo(struct CharDriverState *chr, bool echo)
{
    if (chr->chr_set_echo) {
        chr->chr_set_echo(chr, echo);
    }
}

void qemu_chr_fe_set_open(struct CharDriverState *chr, int fe_open)
{
    if (chr->fe_open == fe_open) {
        return;
    }
    chr->fe_open = fe_open;
    if (chr->chr_set_fe_open) {
        chr->chr_set_fe_open(chr, fe_open);
    }
}

void qemu_chr_fe_event(struct CharDriverState *chr, int event)
{
    if (chr->chr_fe_event) {
        chr->chr_fe_event(chr, event);
    }
}

int qemu_chr_fe_add_watch(CharDriverState *s, GIOCondition cond,
                          GIOFunc func, void *user_data)
{
    GSource *src;
    guint tag;

    if (s->chr_add_watch == NULL) {
        return -ENOSYS;
    }

    src = s->chr_add_watch(s, cond);
    g_source_set_callback(src, (GSourceFunc)func, user_data, NULL);
    tag = g_source_attach(src, NULL);
    g_source_unref(src);

    return tag;
}

int qemu_chr_fe_claim(CharDriverState *s)
{
    if (s->avail_connections < 1) {
        return -1;
    }
    s->avail_connections--;
    return 0;
}

void qemu_chr_fe_claim_no_fail(CharDriverState *s)
{
    if (qemu_chr_fe_claim(s) != 0) {
        fprintf(stderr, "%s: error chardev \"%s\" already used\n",
                __func__, s->label);
        exit(1);
    }
}

void qemu_chr_fe_release(CharDriverState *s)
{
    s->avail_connections++;
}

void qemu_chr_delete(CharDriverState *chr)
{
    QTAILQ_REMOVE(&chardevs, chr, next);
    if (chr->chr_close) {
        chr->chr_close(chr);
    }
    g_free(chr->filename);
    g_free(chr->label);
    if (chr->opts) {
        qemu_opts_del(chr->opts);
    }
    g_free(chr);
}

ChardevInfoList *qmp_query_chardev(Error **errp)
{
    ChardevInfoList *chr_list = NULL;
    CharDriverState *chr;

    QTAILQ_FOREACH(chr, &chardevs, next) {
        ChardevInfoList *info = g_malloc0(sizeof(*info));
        info->value = g_malloc0(sizeof(*info->value));
        info->value->label = g_strdup(chr->label);
        info->value->filename = g_strdup(chr->filename);

        info->next = chr_list;
        chr_list = info;
    }

    return chr_list;
}

ChardevBackendInfoList *qmp_query_chardev_backends(Error **errp)
{
    ChardevBackendInfoList *backend_list = NULL;
    CharDriver *c = NULL;
    GSList *i = NULL;

    for (i = backends; i; i = i->next) {
        ChardevBackendInfoList *info = g_malloc0(sizeof(*info));
        c = i->data;
        info->value = g_malloc0(sizeof(*info->value));
        info->value->name = g_strdup(c->name);

        info->next = backend_list;
        backend_list = info;
    }

    return backend_list;
}

CharDriverState *qemu_chr_find(const char *name)
{
    CharDriverState *chr;

    QTAILQ_FOREACH(chr, &chardevs, next) {
        if (strcmp(chr->label, name) != 0)
            continue;
        return chr;
    }
    return NULL;
}

/* Get a character (serial) device interface.  */
CharDriverState *qemu_char_get_next_serial(void)
{
    static int next_serial;
    CharDriverState *chr;

    /* FIXME: This function needs to go away: use chardev properties!  */

    while (next_serial < MAX_SERIAL_PORTS && serial_hds[next_serial]) {
        chr = serial_hds[next_serial++];
        qemu_chr_fe_claim_no_fail(chr);
        return chr;
    }
    return NULL;
}

QemuOptsList qemu_chardev_opts = {
    .name = "chardev",
    .implied_opt_name = "backend",
    .head = QTAILQ_HEAD_INITIALIZER(qemu_chardev_opts.head),
    .desc = {
        {
            .name = "backend",
            .type = QEMU_OPT_STRING,
        },{
            .name = "path",
            .type = QEMU_OPT_STRING,
        },{
            .name = "host",
            .type = QEMU_OPT_STRING,
        },{
            .name = "port",
            .type = QEMU_OPT_STRING,
        },{
            .name = "localaddr",
            .type = QEMU_OPT_STRING,
        },{
            .name = "localport",
            .type = QEMU_OPT_STRING,
        },{
            .name = "to",
            .type = QEMU_OPT_NUMBER,
        },{
            .name = "ipv4",
            .type = QEMU_OPT_BOOL,
        },{
            .name = "ipv6",
            .type = QEMU_OPT_BOOL,
        },{
            .name = "wait",
            .type = QEMU_OPT_BOOL,
        },{
            .name = "server",
            .type = QEMU_OPT_BOOL,
        },{
            .name = "delay",
            .type = QEMU_OPT_BOOL,
        },{
            .name = "telnet",
            .type = QEMU_OPT_BOOL,
        },{
            .name = "width",
            .type = QEMU_OPT_NUMBER,
        },{
            .name = "height",
            .type = QEMU_OPT_NUMBER,
        },{
            .name = "cols",
            .type = QEMU_OPT_NUMBER,
        },{
            .name = "rows",
            .type = QEMU_OPT_NUMBER,
        },{
            .name = "mux",
            .type = QEMU_OPT_BOOL,
        },{
            .name = "signal",
            .type = QEMU_OPT_BOOL,
        },{
            .name = "name",
            .type = QEMU_OPT_STRING,
        },{
            .name = "debug",
            .type = QEMU_OPT_NUMBER,
        },{
            .name = "size",
            .type = QEMU_OPT_SIZE,
        },{
            .name = "chardev",
            .type = QEMU_OPT_STRING,
        },
        { /* end of list */ }
    },
};

#ifdef _WIN32

static CharDriverState *qmp_chardev_open_file(ChardevFile *file, Error **errp)
{
    HANDLE out;

    if (file->has_in) {
        error_setg(errp, "input file not supported");
        return NULL;
    }

    out = CreateFile(file->out, GENERIC_WRITE, FILE_SHARE_READ, NULL,
                     OPEN_ALWAYS, FILE_ATTRIBUTE_NORMAL, NULL);
    if (out == INVALID_HANDLE_VALUE) {
        error_setg(errp, "open %s failed", file->out);
        return NULL;
    }
    return qemu_chr_open_win_file(out);
}

static CharDriverState *qmp_chardev_open_serial(ChardevHostdev *serial,
                                                Error **errp)
{
    return qemu_chr_open_win_path(serial->device);
}

static CharDriverState *qmp_chardev_open_parallel(ChardevHostdev *parallel,
                                                  Error **errp)
{
    error_setg(errp, "character device backend type 'parallel' not supported");
    return NULL;
}

#else /* WIN32 */

static int qmp_chardev_open_file_source(char *src, int flags,
                                        Error **errp)
{
    int fd = -1;

    TFR(fd = qemu_open(src, flags, 0666));
    if (fd == -1) {
        error_setg_file_open(errp, errno, src);
    }
    return fd;
}

static CharDriverState *qmp_chardev_open_file(ChardevFile *file, Error **errp)
{
    int flags, in = -1, out;

    flags = O_WRONLY | O_TRUNC | O_CREAT | O_BINARY;
    out = qmp_chardev_open_file_source(file->out, flags, errp);
    if (out < 0) {
        return NULL;
    }

    if (file->has_in) {
        flags = O_RDONLY;
        in = qmp_chardev_open_file_source(file->in, flags, errp);
        if (in < 0) {
            qemu_close(out);
            return NULL;
        }
    }

    return qemu_chr_open_fd(in, out);
}

static CharDriverState *qmp_chardev_open_serial(ChardevHostdev *serial,
                                                Error **errp)
{
#ifdef HAVE_CHARDEV_TTY
    int fd;

    fd = qmp_chardev_open_file_source(serial->device, O_RDWR, errp);
    if (fd < 0) {
        return NULL;
    }
    qemu_set_nonblock(fd);
    return qemu_chr_open_tty_fd(fd);
#else
    error_setg(errp, "character device backend type 'serial' not supported");
    return NULL;
#endif
}

static CharDriverState *qmp_chardev_open_parallel(ChardevHostdev *parallel,
                                                  Error **errp)
{
#ifdef HAVE_CHARDEV_PARPORT
    int fd;

    fd = qmp_chardev_open_file_source(parallel->device, O_RDWR, errp);
    if (fd < 0) {
        return NULL;
    }
    return qemu_chr_open_pp_fd(fd);
#else
    error_setg(errp, "character device backend type 'parallel' not supported");
    return NULL;
#endif
}

#endif /* WIN32 */

static CharDriverState *qmp_chardev_open_socket(ChardevSocket *sock,
                                                Error **errp)
{
    SocketAddress *addr = sock->addr;
    bool do_nodelay     = sock->has_nodelay ? sock->nodelay : false;
    bool is_listen      = sock->has_server  ? sock->server  : true;
    bool is_telnet      = sock->has_telnet  ? sock->telnet  : false;
    bool is_waitconnect = sock->has_wait    ? sock->wait    : false;
    int fd;

    if (is_listen) {
        fd = socket_listen(addr, errp);
    } else {
        fd = socket_connect(addr, errp, NULL, NULL);
    }
    if (fd < 0) {
        return NULL;
    }
    return qemu_chr_open_socket_fd(fd, do_nodelay, is_listen,
                                   is_telnet, is_waitconnect, errp);
}

static CharDriverState *qmp_chardev_open_udp(ChardevUdp *udp,
                                             Error **errp)
{
    int fd;

    fd = socket_dgram(udp->remote, udp->local, errp);
    if (fd < 0) {
        return NULL;
    }
    return qemu_chr_open_udp_fd(fd);
}

ChardevReturn *qmp_chardev_add(const char *id, ChardevBackend *backend,
                               Error **errp)
{
    ChardevReturn *ret = g_new0(ChardevReturn, 1);
    CharDriverState *base, *chr = NULL;

    chr = qemu_chr_find(id);
    if (chr) {
        error_setg(errp, "Chardev '%s' already exists", id);
        g_free(ret);
        return NULL;
    }

    switch (backend->kind) {
    case CHARDEV_BACKEND_KIND_FILE:
        chr = qmp_chardev_open_file(backend->file, errp);
        break;
    case CHARDEV_BACKEND_KIND_SERIAL:
        chr = qmp_chardev_open_serial(backend->serial, errp);
        break;
    case CHARDEV_BACKEND_KIND_PARALLEL:
        chr = qmp_chardev_open_parallel(backend->parallel, errp);
        break;
    case CHARDEV_BACKEND_KIND_PIPE:
        chr = qemu_chr_open_pipe(backend->pipe);
        break;
    case CHARDEV_BACKEND_KIND_SOCKET:
        chr = qmp_chardev_open_socket(backend->socket, errp);
        break;
    case CHARDEV_BACKEND_KIND_UDP:
        chr = qmp_chardev_open_udp(backend->udp, errp);
        break;
#ifdef HAVE_CHARDEV_TTY
    case CHARDEV_BACKEND_KIND_PTY:
        chr = qemu_chr_open_pty(id, ret);
        break;
#endif
    case CHARDEV_BACKEND_KIND_NULL:
        chr = qemu_chr_open_null();
        break;
    case CHARDEV_BACKEND_KIND_MUX:
        base = qemu_chr_find(backend->mux->chardev);
        if (base == NULL) {
            error_setg(errp, "mux: base chardev %s not found",
                       backend->mux->chardev);
            break;
        }
        chr = qemu_chr_open_mux(base);
        break;
    case CHARDEV_BACKEND_KIND_MSMOUSE:
        chr = qemu_chr_open_msmouse();
        break;
#ifdef CONFIG_BRLAPI
    case CHARDEV_BACKEND_KIND_BRAILLE:
        chr = chr_baum_init();
        break;
#endif
    case CHARDEV_BACKEND_KIND_STDIO:
        chr = qemu_chr_open_stdio(backend->stdio);
        break;
#ifdef _WIN32
    case CHARDEV_BACKEND_KIND_CONSOLE:
        chr = qemu_chr_open_win_con();
        break;
#endif
#ifdef CONFIG_SPICE
    case CHARDEV_BACKEND_KIND_SPICEVMC:
        chr = qemu_chr_open_spice_vmc(backend->spicevmc->type);
        break;
    case CHARDEV_BACKEND_KIND_SPICEPORT:
        chr = qemu_chr_open_spice_port(backend->spiceport->fqdn);
        break;
#endif
    case CHARDEV_BACKEND_KIND_VC:
        chr = vc_init(backend->vc);
        break;
    case CHARDEV_BACKEND_KIND_RINGBUF:
    case CHARDEV_BACKEND_KIND_MEMORY:
        chr = qemu_chr_open_ringbuf(backend->ringbuf, errp);
        break;
    default:
        error_setg(errp, "unknown chardev backend (%d)", backend->kind);
        break;
    }

    /*
     * Character backend open hasn't been fully converted to the Error
     * API.  Some opens fail without setting an error.  Set a generic
     * error then.
     * TODO full conversion to Error API
     */
    if (chr == NULL && errp && !*errp) {
        error_setg(errp, "Failed to create chardev");
    }
    if (chr) {
        chr->label = g_strdup(id);
        chr->avail_connections =
            (backend->kind == CHARDEV_BACKEND_KIND_MUX) ? MAX_MUX : 1;
        if (!chr->filename) {
            chr->filename = g_strdup(ChardevBackendKind_lookup[backend->kind]);
        }
        if (!chr->explicit_be_open) {
            qemu_chr_be_event(chr, CHR_EVENT_OPENED);
        }
        QTAILQ_INSERT_TAIL(&chardevs, chr, next);
        return ret;
    } else {
        g_free(ret);
        return NULL;
    }
}

void qmp_chardev_remove(const char *id, Error **errp)
{
    CharDriverState *chr;

    chr = qemu_chr_find(id);
    if (NULL == chr) {
        error_setg(errp, "Chardev '%s' not found", id);
        return;
    }
    if (chr->chr_can_read || chr->chr_read ||
        chr->chr_event || chr->handler_opaque) {
        error_setg(errp, "Chardev '%s' is busy", id);
        return;
    }
    qemu_chr_delete(chr);
}

static void register_types(void)
{
    register_char_driver_qapi("null", CHARDEV_BACKEND_KIND_NULL, NULL);
    register_char_driver("socket", qemu_chr_open_socket);
    register_char_driver("udp", qemu_chr_open_udp);
    register_char_driver_qapi("ringbuf", CHARDEV_BACKEND_KIND_RINGBUF,
                              qemu_chr_parse_ringbuf);
    register_char_driver_qapi("file", CHARDEV_BACKEND_KIND_FILE,
                              qemu_chr_parse_file_out);
    register_char_driver_qapi("stdio", CHARDEV_BACKEND_KIND_STDIO,
                              qemu_chr_parse_stdio);
    register_char_driver_qapi("serial", CHARDEV_BACKEND_KIND_SERIAL,
                              qemu_chr_parse_serial);
    register_char_driver_qapi("tty", CHARDEV_BACKEND_KIND_SERIAL,
                              qemu_chr_parse_serial);
    register_char_driver_qapi("parallel", CHARDEV_BACKEND_KIND_PARALLEL,
                              qemu_chr_parse_parallel);
    register_char_driver_qapi("parport", CHARDEV_BACKEND_KIND_PARALLEL,
                              qemu_chr_parse_parallel);
    register_char_driver_qapi("pty", CHARDEV_BACKEND_KIND_PTY, NULL);
    register_char_driver_qapi("console", CHARDEV_BACKEND_KIND_CONSOLE, NULL);
    register_char_driver_qapi("pipe", CHARDEV_BACKEND_KIND_PIPE,
                              qemu_chr_parse_pipe);
    register_char_driver_qapi("mux", CHARDEV_BACKEND_KIND_MUX,
                              qemu_chr_parse_mux);
    /* Bug-compatibility: */
    register_char_driver_qapi("memory", CHARDEV_BACKEND_KIND_MEMORY,
                              qemu_chr_parse_ringbuf);
    /* this must be done after machine init, since we register FEs with muxes
     * as part of realize functions like serial_isa_realizefn when -nographic
     * is specified
     */
    qemu_add_machine_init_done_notifier(&muxes_realize_notify);
}

type_init(register_types);<|MERGE_RESOLUTION|>--- conflicted
+++ resolved
@@ -2387,7 +2387,6 @@
 
 static gboolean tcp_chr_accept(GIOChannel *chan, GIOCondition cond, void *opaque);
 
-<<<<<<< HEAD
 #ifndef _WIN32
 static int unix_send_msgfds(CharDriverState *chr, const uint8_t *buf, int len)
 {
@@ -2435,9 +2434,7 @@
 }
 #endif
 
-=======
 /* Called with chr_write_lock held.  */
->>>>>>> b98ff90e
 static int tcp_chr_write(CharDriverState *chr, const uint8_t *buf, int len)
 {
     TCPCharDriver *s = chr->opaque;
