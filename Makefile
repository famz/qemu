--- conflicted
+++ resolved
@@ -56,13 +56,8 @@
 configure: ;
 
 .PHONY: all clean cscope distclean dvi html info install install-doc \
-<<<<<<< HEAD
-	pdf recurse-all speed test dist help config-devices-file
-	
-=======
 	pdf recurse-all speed test dist help config-devices-file kconfig-reconfigure
 
->>>>>>> 6445e878
 $(call set-vpath, $(SRC_PATH))
 
 LIBS+=-lz $(LIBS_TOOLS)
@@ -278,10 +273,7 @@
 	@echo  '  oldnoconfig     - Same as silentoldconfig but set new symbols to n (unset)'
 
 ######################################################################
-<<<<<<< HEAD
-=======
-
->>>>>>> 6445e878
+
 qemu-img.o: qemu-img-cmds.h
 
 qemu-img$(EXESUF): qemu-img.o $(block-obj-y) libqemuutil.a libqemustub.a
