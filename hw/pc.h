#ifndef HW_PC_H
#define HW_PC_H
/* PC-style peripherals (also used by other machines).  */

/* serial.c */

SerialState *serial_init(int base, qemu_irq irq, int baudbase,
                         CharDriverState *chr);
SerialState *serial_mm_init (target_phys_addr_t base, int it_shift,
                             qemu_irq irq, int baudbase,
                             CharDriverState *chr, int ioregister);
uint32_t serial_mm_readb (void *opaque, target_phys_addr_t addr);
void serial_mm_writeb (void *opaque, target_phys_addr_t addr, uint32_t value);
uint32_t serial_mm_readw (void *opaque, target_phys_addr_t addr);
void serial_mm_writew (void *opaque, target_phys_addr_t addr, uint32_t value);
uint32_t serial_mm_readl (void *opaque, target_phys_addr_t addr);
void serial_mm_writel (void *opaque, target_phys_addr_t addr, uint32_t value);

/* parallel.c */

typedef struct ParallelState ParallelState;
ParallelState *parallel_init(int base, qemu_irq irq, CharDriverState *chr);
ParallelState *parallel_mm_init(target_phys_addr_t base, int it_shift, qemu_irq irq, CharDriverState *chr);

/* i8259.c */

typedef struct PicState2 PicState2;
extern PicState2 *isa_pic;
void pic_set_irq(int irq, int level);
void pic_set_irq_new(void *opaque, int irq, int level);
qemu_irq *i8259_init(qemu_irq parent_irq);
void pic_set_alt_irq_func(PicState2 *s, SetIRQFunc *alt_irq_func,
                          void *alt_irq_opaque);
int pic_read_irq(PicState2 *s);
void pic_update_irq(PicState2 *s);
uint32_t pic_intack_read(PicState2 *s);
void pic_info(void);
void irq_info(void);

/* APIC */
typedef struct IOAPICState IOAPICState;

int apic_init(CPUState *env);
int apic_accept_pic_intr(CPUState *env);
void apic_deliver_pic_intr(CPUState *env, int level);
int apic_get_interrupt(CPUState *env);
IOAPICState *ioapic_init(void);
void ioapic_set_irq(void *opaque, int vector, int level);
void apic_reset_irq_delivered(void);
int apic_get_irq_delivered(void);

/* i8254.c */

#define PIT_FREQ 1193182

typedef struct PITState PITState;

PITState *pit_init(int base, qemu_irq irq);
void pit_set_gate(PITState *pit, int channel, int val);
int pit_get_gate(PITState *pit, int channel);
int pit_get_initial_count(PITState *pit, int channel);
int pit_get_mode(PITState *pit, int channel);
int pit_get_out(PITState *pit, int channel, int64_t current_time);

void hpet_pit_disable(void);
void hpet_pit_enable(void);

/* vmport.c */
void vmport_init(void);
void vmport_register(unsigned char command, IOPortReadFunc *func, void *opaque);

/* vmmouse.c */
void *vmmouse_init(void *m);

/* pckbd.c */

void i8042_init(qemu_irq kbd_irq, qemu_irq mouse_irq, uint32_t io_base);
void i8042_mm_init(qemu_irq kbd_irq, qemu_irq mouse_irq,
                   target_phys_addr_t base, ram_addr_t size,
                   target_phys_addr_t mask);

/* mc146818rtc.c */

typedef struct RTCState RTCState;

RTCState *rtc_init(int base, qemu_irq irq, int base_year);
RTCState *rtc_mm_init(target_phys_addr_t base, int it_shift, qemu_irq irq,
                      int base_year);
void rtc_set_memory(RTCState *s, int addr, int val);
void rtc_set_date(RTCState *s, const struct tm *tm);
void cmos_set_s3_resume(void);

/* pc.c */
extern int fd_bootchk;

void ioport_set_a20(int enable);
int ioport_get_a20(void);
void cmos_set_s3_resume(void);

/* acpi.c */
extern int acpi_enabled;
i2c_bus *piix4_pm_init(PCIBus *bus, int devfn, uint32_t smb_io_base,
                       qemu_irq sci_irq);
void piix4_smbus_register_device(SMBusDevice *dev, uint8_t addr);
void acpi_bios_init(void);

void acpi_php_add(int);
void acpi_php_del(int);

/* hpet.c */
extern int no_hpet;

/* pcspk.c */
void pcspk_init(PITState *);
int pcspk_audio_init(AudioState *, qemu_irq *pic);

/* piix_pci.c */
PCIBus *i440fx_init(PCIDevice **pi440fx_state, qemu_irq *pic);
void i440fx_set_smm(PCIDevice *d, int val);
int piix3_init(PCIBus *bus, int devfn);
void i440fx_init_memory_mappings(PCIDevice *d);

extern PCIDevice *piix4_dev;
int piix4_init(PCIBus *bus, int devfn);

/* vga.c */
enum vga_retrace_method {
    VGA_RETRACE_DUMB,
    VGA_RETRACE_PRECISE
};

extern enum vga_retrace_method vga_retrace_method;

<<<<<<< HEAD
#ifndef TARGET_SPARC
#define VGA_RAM_SIZE (8192 * 1024)
#else
#define VGA_RAM_SIZE (9 * 1024 * 1024)
#endif

int isa_vga_init(DisplayState *ds, uint8_t *vga_ram_base,
=======
int isa_vga_init(uint8_t *vga_ram_base,
>>>>>>> f7dd59a4
                 unsigned long vga_ram_offset, int vga_ram_size);
int pci_vga_init(PCIBus *bus, uint8_t *vga_ram_base,
                 unsigned long vga_ram_offset, int vga_ram_size,
                 unsigned long vga_bios_offset, int vga_bios_size);
int isa_vga_mm_init(uint8_t *vga_ram_base,
                    unsigned long vga_ram_offset, int vga_ram_size,
                    target_phys_addr_t vram_base, target_phys_addr_t ctrl_base,
                    int it_shift);

/* cirrus_vga.c */
void pci_cirrus_vga_init(PCIBus *bus, uint8_t *vga_ram_base,
<<<<<<< HEAD
                         ram_addr_t vga_ram_offset, int vga_ram_size);
void isa_cirrus_vga_init(uint8_t *vga_ram_base,
                         ram_addr_t vga_ram_offset, int vga_ram_size);
=======
                         unsigned long vga_ram_offset, int vga_ram_size);
void isa_cirrus_vga_init(uint8_t *vga_ram_base,
                         unsigned long vga_ram_offset, int vga_ram_size);
>>>>>>> f7dd59a4

/* ide.c */
void isa_ide_init(int iobase, int iobase2, qemu_irq irq,
                  BlockDriverState *hd0, BlockDriverState *hd1);
void pci_cmd646_ide_init(PCIBus *bus, BlockDriverState **hd_table,
                         int secondary_ide_enabled);
void pci_piix3_ide_init(PCIBus *bus, BlockDriverState **hd_table, int devfn,
                        qemu_irq *pic);
void pci_piix4_ide_init(PCIBus *bus, BlockDriverState **hd_table, int devfn,
                        qemu_irq *pic);
void ide_unplug_harddisks(void);
void ide_unplug_aux_harddisks(void);

/* ne2000.c */

void isa_ne2000_init(int base, qemu_irq irq, NICInfo *nd);

#endif<|MERGE_RESOLUTION|>--- conflicted
+++ resolved
@@ -131,7 +131,6 @@
 
 extern enum vga_retrace_method vga_retrace_method;
 
-<<<<<<< HEAD
 #ifndef TARGET_SPARC
 #define VGA_RAM_SIZE (8192 * 1024)
 #else
@@ -139,9 +138,6 @@
 #endif
 
 int isa_vga_init(DisplayState *ds, uint8_t *vga_ram_base,
-=======
-int isa_vga_init(uint8_t *vga_ram_base,
->>>>>>> f7dd59a4
                  unsigned long vga_ram_offset, int vga_ram_size);
 int pci_vga_init(PCIBus *bus, uint8_t *vga_ram_base,
                  unsigned long vga_ram_offset, int vga_ram_size,
@@ -153,15 +149,9 @@
 
 /* cirrus_vga.c */
 void pci_cirrus_vga_init(PCIBus *bus, uint8_t *vga_ram_base,
-<<<<<<< HEAD
                          ram_addr_t vga_ram_offset, int vga_ram_size);
 void isa_cirrus_vga_init(uint8_t *vga_ram_base,
                          ram_addr_t vga_ram_offset, int vga_ram_size);
-=======
-                         unsigned long vga_ram_offset, int vga_ram_size);
-void isa_cirrus_vga_init(uint8_t *vga_ram_base,
-                         unsigned long vga_ram_offset, int vga_ram_size);
->>>>>>> f7dd59a4
 
 /* ide.c */
 void isa_ide_init(int iobase, int iobase2, qemu_irq irq,
