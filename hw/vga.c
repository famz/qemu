--- conflicted
+++ resolved
@@ -1550,7 +1550,7 @@
 static void vga_draw_graphic(VGAState *s, int full_update)
 {
     int y1, y, update, linesize, y_start, double_scan, mask, depth;
-    int width, height, shift_control, line_offset, bwidth, ds_depth, bits;
+    int width, height, shift_control, line_offset, bwidth, bits;
     ram_addr_t page0, page1;
     int disp_width, multi_scan, multi_run;
     uint8_t *d;
@@ -1584,9 +1584,6 @@
         disp_width <<= 1;
     }
 
-<<<<<<< HEAD
-    ds_depth = ds_get_bits_per_pixel(s->ds);
-=======
     if (shift_control == 0) {
         if (s->sr[0x01] & 8) {
             disp_width <<= 1;
@@ -1597,7 +1594,6 @@
         }
     }
 
->>>>>>> 8bb66d86
     depth = s->get_bpp(s);
     if (s->line_offset != s->last_line_offset || 
         disp_width != s->last_width ||
@@ -2832,38 +2828,5 @@
 
     qemu_free_displaysurface(ds);
     s->ds = saved_ds;
-<<<<<<< HEAD
-=======
-}
-
-static void vga_screen_dump_graphic(VGAState *s, const char *filename)
-{
-    int w, h;
-
-    s->get_resolution(s, &w, &h);
-    vga_screen_dump_common(s, filename, w, h);
-}
-
-static void vga_screen_dump_text(VGAState *s, const char *filename)
-{
-    int w, h, cwidth, cheight;
-
-    vga_get_text_resolution(s, &w, &h, &cwidth, &cheight);
-    vga_screen_dump_common(s, filename, w * cwidth, h * cheight);
-}
-
-/* save the vga display in a PPM image even if no display is
-   available */
-static void vga_screen_dump(void *opaque, const char *filename)
-{
-    VGAState *s = (VGAState *)opaque;
-
-    if (!(s->ar_index & 0x20))
-        vga_screen_dump_blank(s, filename);
-    else if (s->gr[6] & 1)
-        vga_screen_dump_graphic(s, filename);
-    else
-        vga_screen_dump_text(s, filename);
     vga_invalidate_display(s);
->>>>>>> 8bb66d86
 }