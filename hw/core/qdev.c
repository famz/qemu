--- conflicted
+++ resolved
@@ -33,11 +33,8 @@
 #include "qapi/visitor.h"
 #include "qapi/qmp/qjson.h"
 #include "hw/hotplug.h"
-<<<<<<< HEAD
 #include "hw/boards.h"
-=======
 #include "qapi-event.h"
->>>>>>> b98ff90e
 
 int qdev_hotplug = 0;
 static bool qdev_hot_added = false;
